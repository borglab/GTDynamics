"""
 * GTDynamics Copyright 2020, Georgia Tech Research Corporation,
 * Atlanta, Georgia 30332-0415
 * All Rights Reserved
 * See LICENSE for the license information
 *
 * @file  test_jr_simulator.py
 * @brief Unit test for jumping robot simulator.
 * @author Yetong Zhang
"""

import unittest
import gtsam
import gtdynamics as gtd
import numpy as np

import os, sys, inspect
currentdir = os.path.dirname(os.path.abspath(inspect.getfile(inspect.currentframe())))
parentdir = os.path.dirname(currentdir)
sys.path.insert(0, parentdir)

from src.jumping_robot import Actuator, JumpingRobot
from src.jr_visualizer import visualize_jr, visualize_jr_trajectory
from src.robot_graph_builder import RobotGraphBuilder
from src.actuation_graph_builder import ActuationGraphBuilder
from src.jr_graph_builder import JRGraphBuilder
from src.jr_values import JRValues
from src.jr_simulator import JRSimulator


class TestJRSimulator(unittest.TestCase):
    def setUp(self):
        """ Set up the simulator. """
        self.yaml_file_path = JumpingRobot.icra_yaml()
        self.init_config = JumpingRobot.icra_init_config()

        self.jr_simulator = JRSimulator(self.yaml_file_path, self.init_config)
        Tos = [0, 0, 0, 0]
<<<<<<< HEAD
        Tcs = [0.098, 0.098, 0.098, 0.098]
=======
        Tcs = [1, 1, 1, 1]
>>>>>>> 6bd266f7
        self.controls = JumpingRobot.create_controls(Tos, Tcs)
        self.jr_graph_builder = self.jr_simulator.jr_graph_builder
        self.jr = self.jr_simulator.jr

    def robot(self):
        """ Return the robot model. """
        return self.jr_simulator.jr.robot

    def cal_jr_accels(self, theta, torque_hip, torque_knee):
        """ Compute groundtruth joint accelerations from virtual work. """
        m1 = self.robot().link("shank_r").mass()
        m2 = self.robot().link("thigh_r").mass()
        m3 = self.robot().link("torso").mass()
        link_radius = self.jr_simulator.jr.params["morphology"]["r_cyl"]
        l_link = self.jr_simulator.jr.params["morphology"]["l"][0]

        g = 9.8
        moment = (0.5 * m1 + 1.5 * m2 + 1.0 * m3) * g * l_link * np.sin(theta)
        J1 = (l_link ** 2 + 3 * link_radius ** 2) * 1.0 / 12 * m1
        J2 = (l_link ** 2 + 3 * link_radius ** 2) * 1.0 / 12 * m2
        J = l_link ** 2 * (1.0 / 4 * m1 + (1.0 / 4 + 2 * np.sin(theta) ** 2) * m2 + 2 * np.sin(theta) ** 2 * m3)

        acc = (torque_hip - torque_knee * 2 - moment) / (J + J1 + J2)
        expected_q_accels = {"foot_r": acc, "knee_r": -2*acc, "hip_r": acc,
                             "hip_l": acc, "knee_l": -2*acc, "foot_l": acc}
        return expected_q_accels

    def lm_optimize(self, graph, values):
        """ Run Levenberg-Marquardt optimization. """
        init_values = gtd.ExtractValues(values, graph.keys())
        params = gtsam.LevenbergMarquardtParams()
<<<<<<< HEAD
        # params.SetCeresDefaults
        # params = gtsam.LevenbergMarquardtParams.CeresDefaults()
        params.setlambdaLowerBound(1e-20)
        params.setlambdaUpperBound(1e20)
        params.setVerbosityLM("SUMMARY")
        params.setLinearSolverType("MULTIFRONTAL_QR")
        # params.setLinearSolverType("SEQUENTIAL_QR")
        params.setMaxIterations(20)
=======
        params.setlambdaLowerBound(1e-20)
        params.setlambdaUpperBound(1e20)
        params.setVerbosityLM("SUMMARY")
        # params.setLinearSolverType("MULTIFRONTAL_QR")
        params.setLinearSolverType("SEQUENTIAL_QR")
>>>>>>> 6bd266f7
        optimizer = gtsam.LevenbergMarquardtOptimizer(graph, init_values, params)
        results = optimizer.optimize()

        # results = gtd.optimize_LMQR(graph, init_values)

        return results
    
    def gn_optimize(self, graph, values):
        """ Run Gauss-Newton optimization. """
        init_values = gtd.ExtractValues(values, graph.keys())
        optimizer = gtsam.GaussNewtonOptimizer(graph, init_values)
        results = optimizer.optimize()
        return results

    def dl_optimize(self, graph, values):
        """ Run Dogleg optimization. """
        init_values = gtd.ExtractValues(values, graph.keys())
        optimizer = gtsam.DoglegOptimizer(graph, init_values)
        results = optimizer.optimize()
        return results

    def test_robot_forward_dynamics(self):
        """ Test forward dynamics of robot frame: specify the angles,
            joint vels and torques, check the joint accelerations. """

        # forward kinematics
        init_config = JumpingRobot.simple_init_config()
        jr_simulator = JRSimulator(self.yaml_file_path, init_config)
        jr = jr_simulator.jr
        values = JRValues.init_config_values(jr)
        jr_simulator.step_robot_kinematics(0, values)
        
        # forward dynamics
        torque_hip = 0
        torque_knee = 0
        torques = [0., torque_knee, torque_hip, torque_hip, torque_knee, 0.]
        for joint in jr.robot.joints():
            j = joint.id()
            gtd.InsertTorqueDouble(values, j, 0, torques[j])
        jr_simulator.step_robot_dynamics(0, values)

        # check joint accelerations
        q_accels = gtd.DynamicsGraph.jointAccelsMap(self.robot(),
                                                    values, 0)
        theta = np.pi/3
        expected_q_accels = self.cal_jr_accels(theta, torque_hip, torque_knee)
        for joint in self.robot().joints():
            name = joint.name()
            self.assertAlmostEqual(q_accels[name],
                                   expected_q_accels[name], places=7)

    def test_actuation_forward_dynamics(self):
        """ Test forward dynamics of actuator: specify mass, time, controls,
            check torques. """

        # create init values of known variables
        values = JRValues.init_config_values(self.jr_simulator.jr)
        values.insert(JRValues.control_values(self.jr_simulator.jr, self.controls))
        k = 0

        # compute dynamics
        self.jr_simulator.step_actuation_dynamics(k, values)

        torques = []
        for actuator in self.jr_simulator.jr.actuators:
            j = actuator.j
            torque = gtd.TorqueDouble(values, j, k)
            torques.append(torque)
            self.assertAlmostEqual(torque, 0, places=7)
        # TODO(yetong): check torques, pressures, etc

    def test_solving_actuator(self):
        """ Test solving dynamics factor graph for an actuator at a step. """
        sim_values, phase_steps = self.jr_simulator.simulate(0, 0.1, self.controls)
        actuation_graph_builder = self.jr_graph_builder.actuation_graph_builder

        init_config_values = JRValues.init_config_values(self.jr)
        actuator = self.jr.actuators[0]
        j = actuator.j

        graph = actuation_graph_builder.actuator_dynamics_graph(self.jr, actuator, 0)
        # graph.push_back(actuation_graph_builder.source_dynamics_graph(self.jr, 0))
        graph.push_back(actuation_graph_builder.mass_flow_graph(self.jr, actuator, 0))
        graph.push_back(actuation_graph_builder.prior_graph_actuator(self.jr, actuator, init_config_values, 0))
        P_s_key = Actuator.SourcePressureKey(0)
        graph.add(gtd.PriorFactorDouble(P_s_key, sim_values.atDouble(P_s_key), actuation_graph_builder.prior_pressure_cost_model))
        # graph.push_back(actuation_graph_builder.prior_graph_source(init_config_values, 0))
        graph.push_back(self.jr_graph_builder.control_priors_actuator(self.jr, actuator, self.controls))
        graph.push_back(self.jr_graph_builder.time_prior())

        q_key = gtd.internal.JointAngleKey(j, 0).key()
        v_key = gtd.internal.JointVelKey(j, 0).key()
        graph.add(gtd.PriorFactorDouble(q_key, init_config_values.atDouble(q_key), actuation_graph_builder.prior_q_cost_model))
        graph.add(gtd.PriorFactorDouble(v_key, init_config_values.atDouble(v_key), actuation_graph_builder.prior_v_cost_model))

        self.lm_optimize(graph, sim_values)
        

    def test_solving_actuation(self):
        """ Create dynamics graph of one step, with init values from simulation, and solve it. """
        sim_values, phase_steps = self.jr_simulator.simulate(0, 0.1, self.controls)
        actuation_graph_builder = self.jr_graph_builder.actuation_graph_builder
        init_config_values = JRValues.init_config_values(self.jr)

        graph = actuation_graph_builder.dynamics_graph(self.jr, 0)
        graph.push_back(actuation_graph_builder.prior_graph(self.jr, init_config_values, 0))
        graph.push_back(self.jr_graph_builder.control_priors(self.jr, self.controls))
        graph.push_back(self.jr_graph_builder.time_prior())
        for actuator in self.jr.actuators:
            j = actuator.j
            graph.push_back(actuation_graph_builder.prior_graph_joint(init_config_values, j, 0))

        self.lm_optimize(graph, sim_values)



    def test_solving_robot_dynamics(self):
        """ Create robot dynamics graph of one step, and solve it. """
        sim_values, phase_steps = self.jr_simulator.simulate(0, 0.1, self.controls)
        robot_graph_builder = self.jr_graph_builder.robot_graph_builder
        init_config_values = JRValues.init_config_values(self.jr)

        graph = robot_graph_builder.dynamics_graph(self.jr, 0)
        graph.push_back(robot_graph_builder.prior_graph(self.jr, init_config_values, 0))
        prior_t_cost_model = robot_graph_builder.graph_builder.opt().prior_t_cost_model
        for actuator in self.jr.actuators:
            j = actuator.j
            torque_key = gtd.internal.TorqueKey(j, 0).key()
            graph.push_back(gtd.PriorFactorDouble(torque_key, 0, prior_t_cost_model))
        
        gtd.DynamicsGraph.printGraph(graph)
        self.lm_optimize(graph, sim_values)

    def test_solving_step(self):
        """ Create dynamics graph of a single step, and solve it. """
        sim_values, phase_steps = self.jr_simulator.simulate(0, 0.1, self.controls)
        actuation_graph_builder = self.jr_graph_builder.actuation_graph_builder

        graph = self.jr_graph_builder.trajectory_graph(self.jr, phase_steps)
        graph.push_back(self.jr_graph_builder.control_priors(self.jr, self.controls))

        gtd.DynamicsGraph.printGraph(graph)

        self.lm_optimize(graph, sim_values)


    def test_solving_onse_step_collocation(self):
        """ Create trajectory of one step, and solve it. """
        dt = 0.005
        sim_values, phase_steps = self.jr_simulator.simulate(1, dt, self.controls)
        actuation_graph_builder = self.jr_graph_builder.actuation_graph_builder
        phase0_key = gtd.PhaseKey(0).key()
        sim_values.insertDouble(phase0_key, dt)

        collocation = gtd.CollocationScheme.Trapezoidal
        graph = self.jr_graph_builder.trajectory_graph(self.jr, phase_steps, collocation)
        graph.push_back(self.jr_graph_builder.control_priors(self.jr, self.controls))
        graph.add(gtd.PriorFactorDouble(phase0_key, dt, gtsam.noiseModel.Isotropic.Sigma(1, 0.01)))

        results = self.lm_optimize(graph, sim_values)
        self.assertAlmostEqual(graph.error(results), 0, places=5)

    def test_solving_single_phase_collocation(self):
        """ Create trajectory of one step, and solve it. """
        dt = 0.005
        sim_values, phase_steps = self.jr_simulator.simulate(10, dt, self.controls)
        actuation_graph_builder = self.jr_graph_builder.actuation_graph_builder
        phase0_key = gtd.PhaseKey(0).key()
        sim_values.insertDouble(phase0_key, dt)

        collocation = gtd.CollocationScheme.Trapezoidal
        graph = self.jr_graph_builder.trajectory_graph(self.jr, phase_steps, collocation)
        graph.push_back(self.jr_graph_builder.control_priors(self.jr, self.controls))
        graph.add(gtd.PriorFactorDouble(phase0_key, dt, gtsam.noiseModel.Isotropic.Sigma(1, 0.01)))
        
        init_values = gtd.ExtractValues(sim_values, graph.keys())

        results = self.lm_optimize(graph, sim_values)
        self.assertAlmostEqual(graph.error(results), 0, places=5)

    def test_solving_vertical_jump_collocation(self):
        """ Create trajectory vertical jump, and solve it. """
        dt = 0.01
        phase0_key = gtd.PhaseKey(0).key()
        sim_values, phase_steps = self.jr_simulator.simulate_to_high(dt, self.controls)
        actuation_graph_builder = self.jr_graph_builder.actuation_graph_builder
        sim_values.insertDouble(phase0_key, dt)
        sim_values.insertDouble(gtd.PhaseKey(3).key(), dt)

        collocation = gtd.CollocationScheme.Trapezoidal
        graph = self.jr_graph_builder.trajectory_graph(self.jr, phase_steps, collocation)
        graph.push_back(self.jr_graph_builder.control_priors(self.jr, self.controls))
        # graph.add(gtd.PriorFactorDouble(phase0_key, dt, gtsam.noiseModel.Isotropic.Sigma(1, 0.01)))
        num_steps = len(phase_steps)
        graph.push_back(self.jr_graph_builder.vertical_jump_goal_factors(self.jr, num_steps))

        print("init error:", graph.error(sim_values))
        results = self.lm_optimize(graph, sim_values)
        print("result error:", graph.error(results))

        self.assertAlmostEqual(graph.error(results), 0, places=5)

        # init_values = gtd.ExtractValues(sim_values, graph.keys())

        # self.lm_optimize(graph, sim_values)

    def test_solve_simple(self):
        graph = gtsam.NonlinearFactorGraph()
        values = gtsam.Values()
        key = 1
        value = 0.1
        model = gtsam.noiseModel.Isotropic.Sigma(1, 0.001)
        graph.add(gtd.PriorFactorDouble(key, value, model))
        values.insertDouble(key, value)
        self.lm_optimize(graph, values)


    # def test_solving_actuator_cpp(self):
    #     actuator = gtd.PneumaticActuator()
    #     k = 0
    #     prior_values = actuator.priorValues()
    #     graph = gtsam.NonlinearFactorGraph()
    #     graph.push_back(actuator.actuatorFactorGraph(k))
    #     graph.push_back(actuator.actuatorPriorGraph(k, prior_values))
  
    #     init_values = gtsam.Values()
    #     init_values.insert(actuator.actuatorInitValues(k, prior_values))

    #     params = gtsam.LevenbergMarquardtParams()
    #     # params.setlambdaLowerBound(1e-20)
    #     # params.setlambdaUpperBound(1e20)
    #     params.setVerbosityLM("SUMMARY")
    #     # params.setLinearSolverType("MULTIFRONTAL_QR")
    #     # params.setLinearSolverType("SEQUENTIAL_QR")
    #     optimizer = gtsam.LevenbergMarquardtOptimizer(graph, init_values, params)
    #     results = optimizer.optimize()

    def test_solving_actuator(self):
        """ Test solving dynamics factor graph for an actuator at a step. """
        sim_values, phase_steps = self.jr_simulator.simulate(0, 0.1, self.controls)
        actuation_graph_builder = self.jr_graph_builder.actuation_graph_builder

        init_config_values = JRValues.init_config_values(self.jr)
        actuator = self.jr.actuators[0]
        j = actuator.j

        graph = actuation_graph_builder.actuator_dynamics_graph(self.jr, actuator, 0)
        # graph.push_back(actuation_graph_builder.source_dynamics_graph(self.jr, 0))
        graph.push_back(actuation_graph_builder.mass_flow_graph(self.jr, actuator, 0))
        graph.push_back(actuation_graph_builder.prior_graph_actuator(self.jr, actuator, init_config_values, 0))
        P_s_key = Actuator.SourcePressureKey(0)
        graph.add(gtd.PriorFactorDouble(P_s_key, sim_values.atDouble(P_s_key), actuation_graph_builder.prior_pressure_cost_model))
        # graph.push_back(actuation_graph_builder.prior_graph_source(init_config_values, 0))
        graph.push_back(self.jr_graph_builder.control_priors_actuator(self.jr, actuator, self.controls))
        graph.push_back(self.jr_graph_builder.time_prior())

        q_key = gtd.internal.JointAngleKey(j, 0).key()
        v_key = gtd.internal.JointVelKey(j, 0).key()
        graph.add(gtd.PriorFactorDouble(q_key, init_config_values.atDouble(q_key), actuation_graph_builder.prior_q_cost_model))
        graph.add(gtd.PriorFactorDouble(v_key, init_config_values.atDouble(v_key), actuation_graph_builder.prior_v_cost_model))

        self.lm_optimize(graph, sim_values)
        

    def test_solving_actuation(self):
        """ Create dynamics graph of one step, with init values from simulation, and solve it. """
        sim_values, phase_steps = self.jr_simulator.simulate(0, 0.1, self.controls)
        actuation_graph_builder = self.jr_graph_builder.actuation_graph_builder
        init_config_values = JRValues.init_config_values(self.jr)

        graph = actuation_graph_builder.dynamics_graph(self.jr, 0)
        graph.push_back(actuation_graph_builder.prior_graph(self.jr, init_config_values, 0))
        graph.push_back(self.jr_graph_builder.control_priors(self.jr, self.controls))
        graph.push_back(self.jr_graph_builder.time_prior())
        for actuator in self.jr.actuators:
            j = actuator.j
            graph.push_back(actuation_graph_builder.prior_graph_joint(init_config_values, j, 0))

        self.lm_optimize(graph, sim_values)



    def test_solving_robot_dynamics(self):
        """ Create robot dynamics graph of one step, and solve it. """
        sim_values, phase_steps = self.jr_simulator.simulate(0, 0.1, self.controls)
        robot_graph_builder = self.jr_graph_builder.robot_graph_builder
        init_config_values = JRValues.init_config_values(self.jr)

        graph = robot_graph_builder.dynamics_graph(self.jr, 0)
        graph.push_back(robot_graph_builder.prior_graph(self.jr, init_config_values, 0))
        prior_t_cost_model = robot_graph_builder.graph_builder.opt().prior_t_cost_model
        for actuator in self.jr.actuators:
            j = actuator.j
            torque_key = gtd.internal.TorqueKey(j, 0).key()
            graph.push_back(gtd.PriorFactorDouble(torque_key, 0, prior_t_cost_model))
        
        # gtd.DynamicsGraph.printGraph(graph)
        self.lm_optimize(graph, sim_values)

    def test_solving_step(self):
        """ Create dynamics graph of a single step, and solve it. """
        sim_values, phase_steps = self.jr_simulator.simulate(0, 0.1, self.controls)
        actuation_graph_builder = self.jr_graph_builder.actuation_graph_builder

        graph = self.jr_graph_builder.trajectory_graph(self.jr, phase_steps)
        graph.push_back(self.jr_graph_builder.control_priors(self.jr, self.controls))

        # gtd.DynamicsGraph.printGraph(graph)

        self.lm_optimize(graph, sim_values)


    def test_solving_onse_step_collocation(self):
        """ Create trajectory of one step, and solve it. """
        dt = 0.005
        sim_values, phase_steps = self.jr_simulator.simulate(1, dt, self.controls)
        actuation_graph_builder = self.jr_graph_builder.actuation_graph_builder
        phase0_key = gtd.PhaseKey(0).key()
        sim_values.insertDouble(phase0_key, dt)

        collocation = gtd.CollocationScheme.Trapezoidal
        graph = self.jr_graph_builder.trajectory_graph(self.jr, phase_steps, collocation)
        graph.push_back(self.jr_graph_builder.control_priors(self.jr, self.controls))
        graph.add(gtd.PriorFactorDouble(phase0_key, dt, gtsam.noiseModel.Isotropic.Sigma(1, 0.01)))

        results = self.lm_optimize(graph, sim_values)
        self.assertAlmostEqual(graph.error(results), 0, places=5)

    def test_solving_single_phase_collocation(self):
        """ Create trajectory of one step, and solve it. """
        dt = 0.002
        num_steps = 50
        sim_values, phase_steps = self.jr_simulator.simulate(num_steps, dt, self.controls)
        actuation_graph_builder = self.jr_graph_builder.actuation_graph_builder
        phase0_key = gtd.PhaseKey(0).key()
        sim_values.insertDouble(phase0_key, dt)

        collocation = gtd.CollocationScheme.Trapezoidal
        graph = self.jr_graph_builder.trajectory_graph(self.jr, phase_steps, collocation)
        graph.push_back(self.jr_graph_builder.control_priors(self.jr, self.controls))
        graph.add(gtd.PriorFactorDouble(phase0_key, dt, gtsam.noiseModel.Isotropic.Sigma(1, 0.01)))
        
        init_values = gtd.ExtractValues(sim_values, graph.keys())

        results = self.lm_optimize(graph, sim_values)

        print("initial error: ", graph.error(init_values))
        print("resulting error: ", graph.error(results))

        # for factor_idx in range(graph.size()):
        #     factor = graph.at(factor_idx)
        #     error = factor.error(results)
        #     if error>1e-5:
        #         graph_tmp = gtsam.NonlinearFactorGraph()
        #         graph_tmp.add(factor)
        #         gtd.DynamicsGraph.printGraph(graph_tmp)
        #         print("error: ", error, "\n")

        visualize_jr_trajectory(results, self.jr, num_steps, step=1)

        # self.assertAlmostEqual(graph.error(results), 0, places=5)

    def test_solving_vertical_jump_collocation(self):
        """ Create trajectory vertical jump, and solve it. """
        dt = 0.002
        phase0_key = gtd.PhaseKey(0).key()
        sim_values, phase_steps = self.jr_simulator.simulate_to_high(dt, self.controls)
        actuation_graph_builder = self.jr_graph_builder.actuation_graph_builder
        sim_values.insertDouble(phase0_key, dt)
        sim_values.insertDouble(gtd.PhaseKey(3).key(), dt)

        collocation = gtd.CollocationScheme.Euler
        graph = self.jr_graph_builder.trajectory_graph(self.jr, phase_steps, collocation)
        graph.push_back(self.jr_graph_builder.control_priors(self.jr, self.controls))
        # graph.add(gtd.PriorFactorDouble(phase0_key, dt, gtsam.noiseModel.Isotropic.Sigma(1, 0.01)))
        num_steps = len(phase_steps)
        graph.push_back(self.jr_graph_builder.vertical_jump_goal_factors(self.jr, num_steps))

        print("init error:", graph.error(sim_values))
        results = self.lm_optimize(graph, sim_values)
        print("result error:", graph.error(results))

        visualize_jr_trajectory(results, self.jr, num_steps, step=1)

        # self.assertAlmostEqual(graph.error(results), 0, places=5)

        # init_values = gtd.ExtractValues(sim_values, graph.keys())

        # self.lm_optimize(graph, sim_values)

if __name__ == "__main__":
    # unittest.main()
    suite = unittest.TestSuite()
<<<<<<< HEAD
    suite.addTest(TestJRSimulator("test_solving_single_phase_collocation"))
=======
    suite.addTest(TestJRSimulator("test_solving_vertical_jump_collocation"))
>>>>>>> 6bd266f7
    runner = unittest.TextTestRunner()
    runner.run(suite)<|MERGE_RESOLUTION|>--- conflicted
+++ resolved
@@ -20,7 +20,7 @@
 sys.path.insert(0, parentdir)
 
 from src.jumping_robot import Actuator, JumpingRobot
-from src.jr_visualizer import visualize_jr, visualize_jr_trajectory
+from src.jr_visualizer import visualize_jr
 from src.robot_graph_builder import RobotGraphBuilder
 from src.actuation_graph_builder import ActuationGraphBuilder
 from src.jr_graph_builder import JRGraphBuilder
@@ -36,11 +36,7 @@
 
         self.jr_simulator = JRSimulator(self.yaml_file_path, self.init_config)
         Tos = [0, 0, 0, 0]
-<<<<<<< HEAD
-        Tcs = [0.098, 0.098, 0.098, 0.098]
-=======
         Tcs = [1, 1, 1, 1]
->>>>>>> 6bd266f7
         self.controls = JumpingRobot.create_controls(Tos, Tcs)
         self.jr_graph_builder = self.jr_simulator.jr_graph_builder
         self.jr = self.jr_simulator.jr
@@ -72,22 +68,11 @@
         """ Run Levenberg-Marquardt optimization. """
         init_values = gtd.ExtractValues(values, graph.keys())
         params = gtsam.LevenbergMarquardtParams()
-<<<<<<< HEAD
-        # params.SetCeresDefaults
-        # params = gtsam.LevenbergMarquardtParams.CeresDefaults()
-        params.setlambdaLowerBound(1e-20)
-        params.setlambdaUpperBound(1e20)
-        params.setVerbosityLM("SUMMARY")
-        params.setLinearSolverType("MULTIFRONTAL_QR")
-        # params.setLinearSolverType("SEQUENTIAL_QR")
-        params.setMaxIterations(20)
-=======
         params.setlambdaLowerBound(1e-20)
         params.setlambdaUpperBound(1e20)
         params.setVerbosityLM("SUMMARY")
         # params.setLinearSolverType("MULTIFRONTAL_QR")
         params.setLinearSolverType("SEQUENTIAL_QR")
->>>>>>> 6bd266f7
         optimizer = gtsam.LevenbergMarquardtOptimizer(graph, init_values, params)
         results = optimizer.optimize()
 
@@ -294,197 +279,9 @@
 
         # self.lm_optimize(graph, sim_values)
 
-    def test_solve_simple(self):
-        graph = gtsam.NonlinearFactorGraph()
-        values = gtsam.Values()
-        key = 1
-        value = 0.1
-        model = gtsam.noiseModel.Isotropic.Sigma(1, 0.001)
-        graph.add(gtd.PriorFactorDouble(key, value, model))
-        values.insertDouble(key, value)
-        self.lm_optimize(graph, values)
-
-
-    # def test_solving_actuator_cpp(self):
-    #     actuator = gtd.PneumaticActuator()
-    #     k = 0
-    #     prior_values = actuator.priorValues()
-    #     graph = gtsam.NonlinearFactorGraph()
-    #     graph.push_back(actuator.actuatorFactorGraph(k))
-    #     graph.push_back(actuator.actuatorPriorGraph(k, prior_values))
-  
-    #     init_values = gtsam.Values()
-    #     init_values.insert(actuator.actuatorInitValues(k, prior_values))
-
-    #     params = gtsam.LevenbergMarquardtParams()
-    #     # params.setlambdaLowerBound(1e-20)
-    #     # params.setlambdaUpperBound(1e20)
-    #     params.setVerbosityLM("SUMMARY")
-    #     # params.setLinearSolverType("MULTIFRONTAL_QR")
-    #     # params.setLinearSolverType("SEQUENTIAL_QR")
-    #     optimizer = gtsam.LevenbergMarquardtOptimizer(graph, init_values, params)
-    #     results = optimizer.optimize()
-
-    def test_solving_actuator(self):
-        """ Test solving dynamics factor graph for an actuator at a step. """
-        sim_values, phase_steps = self.jr_simulator.simulate(0, 0.1, self.controls)
-        actuation_graph_builder = self.jr_graph_builder.actuation_graph_builder
-
-        init_config_values = JRValues.init_config_values(self.jr)
-        actuator = self.jr.actuators[0]
-        j = actuator.j
-
-        graph = actuation_graph_builder.actuator_dynamics_graph(self.jr, actuator, 0)
-        # graph.push_back(actuation_graph_builder.source_dynamics_graph(self.jr, 0))
-        graph.push_back(actuation_graph_builder.mass_flow_graph(self.jr, actuator, 0))
-        graph.push_back(actuation_graph_builder.prior_graph_actuator(self.jr, actuator, init_config_values, 0))
-        P_s_key = Actuator.SourcePressureKey(0)
-        graph.add(gtd.PriorFactorDouble(P_s_key, sim_values.atDouble(P_s_key), actuation_graph_builder.prior_pressure_cost_model))
-        # graph.push_back(actuation_graph_builder.prior_graph_source(init_config_values, 0))
-        graph.push_back(self.jr_graph_builder.control_priors_actuator(self.jr, actuator, self.controls))
-        graph.push_back(self.jr_graph_builder.time_prior())
-
-        q_key = gtd.internal.JointAngleKey(j, 0).key()
-        v_key = gtd.internal.JointVelKey(j, 0).key()
-        graph.add(gtd.PriorFactorDouble(q_key, init_config_values.atDouble(q_key), actuation_graph_builder.prior_q_cost_model))
-        graph.add(gtd.PriorFactorDouble(v_key, init_config_values.atDouble(v_key), actuation_graph_builder.prior_v_cost_model))
-
-        self.lm_optimize(graph, sim_values)
-        
-
-    def test_solving_actuation(self):
-        """ Create dynamics graph of one step, with init values from simulation, and solve it. """
-        sim_values, phase_steps = self.jr_simulator.simulate(0, 0.1, self.controls)
-        actuation_graph_builder = self.jr_graph_builder.actuation_graph_builder
-        init_config_values = JRValues.init_config_values(self.jr)
-
-        graph = actuation_graph_builder.dynamics_graph(self.jr, 0)
-        graph.push_back(actuation_graph_builder.prior_graph(self.jr, init_config_values, 0))
-        graph.push_back(self.jr_graph_builder.control_priors(self.jr, self.controls))
-        graph.push_back(self.jr_graph_builder.time_prior())
-        for actuator in self.jr.actuators:
-            j = actuator.j
-            graph.push_back(actuation_graph_builder.prior_graph_joint(init_config_values, j, 0))
-
-        self.lm_optimize(graph, sim_values)
-
-
-
-    def test_solving_robot_dynamics(self):
-        """ Create robot dynamics graph of one step, and solve it. """
-        sim_values, phase_steps = self.jr_simulator.simulate(0, 0.1, self.controls)
-        robot_graph_builder = self.jr_graph_builder.robot_graph_builder
-        init_config_values = JRValues.init_config_values(self.jr)
-
-        graph = robot_graph_builder.dynamics_graph(self.jr, 0)
-        graph.push_back(robot_graph_builder.prior_graph(self.jr, init_config_values, 0))
-        prior_t_cost_model = robot_graph_builder.graph_builder.opt().prior_t_cost_model
-        for actuator in self.jr.actuators:
-            j = actuator.j
-            torque_key = gtd.internal.TorqueKey(j, 0).key()
-            graph.push_back(gtd.PriorFactorDouble(torque_key, 0, prior_t_cost_model))
-        
-        # gtd.DynamicsGraph.printGraph(graph)
-        self.lm_optimize(graph, sim_values)
-
-    def test_solving_step(self):
-        """ Create dynamics graph of a single step, and solve it. """
-        sim_values, phase_steps = self.jr_simulator.simulate(0, 0.1, self.controls)
-        actuation_graph_builder = self.jr_graph_builder.actuation_graph_builder
-
-        graph = self.jr_graph_builder.trajectory_graph(self.jr, phase_steps)
-        graph.push_back(self.jr_graph_builder.control_priors(self.jr, self.controls))
-
-        # gtd.DynamicsGraph.printGraph(graph)
-
-        self.lm_optimize(graph, sim_values)
-
-
-    def test_solving_onse_step_collocation(self):
-        """ Create trajectory of one step, and solve it. """
-        dt = 0.005
-        sim_values, phase_steps = self.jr_simulator.simulate(1, dt, self.controls)
-        actuation_graph_builder = self.jr_graph_builder.actuation_graph_builder
-        phase0_key = gtd.PhaseKey(0).key()
-        sim_values.insertDouble(phase0_key, dt)
-
-        collocation = gtd.CollocationScheme.Trapezoidal
-        graph = self.jr_graph_builder.trajectory_graph(self.jr, phase_steps, collocation)
-        graph.push_back(self.jr_graph_builder.control_priors(self.jr, self.controls))
-        graph.add(gtd.PriorFactorDouble(phase0_key, dt, gtsam.noiseModel.Isotropic.Sigma(1, 0.01)))
-
-        results = self.lm_optimize(graph, sim_values)
-        self.assertAlmostEqual(graph.error(results), 0, places=5)
-
-    def test_solving_single_phase_collocation(self):
-        """ Create trajectory of one step, and solve it. """
-        dt = 0.002
-        num_steps = 50
-        sim_values, phase_steps = self.jr_simulator.simulate(num_steps, dt, self.controls)
-        actuation_graph_builder = self.jr_graph_builder.actuation_graph_builder
-        phase0_key = gtd.PhaseKey(0).key()
-        sim_values.insertDouble(phase0_key, dt)
-
-        collocation = gtd.CollocationScheme.Trapezoidal
-        graph = self.jr_graph_builder.trajectory_graph(self.jr, phase_steps, collocation)
-        graph.push_back(self.jr_graph_builder.control_priors(self.jr, self.controls))
-        graph.add(gtd.PriorFactorDouble(phase0_key, dt, gtsam.noiseModel.Isotropic.Sigma(1, 0.01)))
-        
-        init_values = gtd.ExtractValues(sim_values, graph.keys())
-
-        results = self.lm_optimize(graph, sim_values)
-
-        print("initial error: ", graph.error(init_values))
-        print("resulting error: ", graph.error(results))
-
-        # for factor_idx in range(graph.size()):
-        #     factor = graph.at(factor_idx)
-        #     error = factor.error(results)
-        #     if error>1e-5:
-        #         graph_tmp = gtsam.NonlinearFactorGraph()
-        #         graph_tmp.add(factor)
-        #         gtd.DynamicsGraph.printGraph(graph_tmp)
-        #         print("error: ", error, "\n")
-
-        visualize_jr_trajectory(results, self.jr, num_steps, step=1)
-
-        # self.assertAlmostEqual(graph.error(results), 0, places=5)
-
-    def test_solving_vertical_jump_collocation(self):
-        """ Create trajectory vertical jump, and solve it. """
-        dt = 0.002
-        phase0_key = gtd.PhaseKey(0).key()
-        sim_values, phase_steps = self.jr_simulator.simulate_to_high(dt, self.controls)
-        actuation_graph_builder = self.jr_graph_builder.actuation_graph_builder
-        sim_values.insertDouble(phase0_key, dt)
-        sim_values.insertDouble(gtd.PhaseKey(3).key(), dt)
-
-        collocation = gtd.CollocationScheme.Euler
-        graph = self.jr_graph_builder.trajectory_graph(self.jr, phase_steps, collocation)
-        graph.push_back(self.jr_graph_builder.control_priors(self.jr, self.controls))
-        # graph.add(gtd.PriorFactorDouble(phase0_key, dt, gtsam.noiseModel.Isotropic.Sigma(1, 0.01)))
-        num_steps = len(phase_steps)
-        graph.push_back(self.jr_graph_builder.vertical_jump_goal_factors(self.jr, num_steps))
-
-        print("init error:", graph.error(sim_values))
-        results = self.lm_optimize(graph, sim_values)
-        print("result error:", graph.error(results))
-
-        visualize_jr_trajectory(results, self.jr, num_steps, step=1)
-
-        # self.assertAlmostEqual(graph.error(results), 0, places=5)
-
-        # init_values = gtd.ExtractValues(sim_values, graph.keys())
-
-        # self.lm_optimize(graph, sim_values)
-
 if __name__ == "__main__":
     # unittest.main()
     suite = unittest.TestSuite()
-<<<<<<< HEAD
-    suite.addTest(TestJRSimulator("test_solving_single_phase_collocation"))
-=======
     suite.addTest(TestJRSimulator("test_solving_vertical_jump_collocation"))
->>>>>>> 6bd266f7
     runner = unittest.TextTestRunner()
     runner.run(suite)