/* ----------------------------------------------------------------------------
 * GTDynamics Copyright 2020, Georgia Tech Research Corporation,
 * Atlanta, Georgia 30332-0415
 * All Rights Reserved
 * See LICENSE for the license information
 * -------------------------------------------------------------------------- */

/**
 * @file  main.cpp
 * @brief Trajectory optimization for a cart pole.
 * @author Alejandro Escontrela
 */

#include <gtdynamics/dynamics/DynamicsGraph.h>
#include <gtdynamics/factors/MinTorqueFactor.h>
#include <gtdynamics/universal_robot/Robot.h>
#include <gtdynamics/universal_robot/sdf.h>
#include <gtdynamics/utils/initialize_solution_utils.h>
#include <gtsam/base/Value.h>
#include <gtsam/base/Vector.h>
#include <gtsam/linear/NoiseModel.h>
#include <gtsam/nonlinear/LevenbergMarquardtOptimizer.h>

#include <boost/algorithm/string/join.hpp>
#include <boost/optional.hpp>
#include <fstream>
#include <iostream>
#include <string>
#include <utility>

using namespace gtdynamics;
using gtsam::noiseModel::Isotropic, gtsam::noiseModel::Constrained;

int main(int argc, char** argv) {
  // Load the inverted pendulum.
<<<<<<< HEAD
  auto cp = CreateRobotFromFile("../cart_pole.urdf");
  int j0_id = cp.getJointByName("j0")->getID(),
      j1_id = cp.getJointByName("j1")->getID();
  cp.getLinkByName("l0")->fix();
  cp.printRobot();
=======
  auto cp = CreateRobotFromFile(kUrdfPath + std::string("/cart_pole.urdf"));
  int j0_id = cp.joint("j0")->id(), j1_id = cp.joint("j1")->id();
  cp.fixLink("l0");
  cp.print();
>>>>>>> 50cee31d
  gtsam::Vector3 gravity(0, 0, -9.8);

  double T = 2, dt = 1. / 100;  // Time horizon (s) and timestep duration (s).
  int t_steps = static_cast<int>(std::ceil(T / dt));  // Timesteps.

  // Noise models:
  auto dynamics_model = Isotropic::Sigma(1, 1e-7);  // Dynamics constraints.
  auto pos_objectives_model = Isotropic::Sigma(1, 1e-5);  // Pos objectives.
  auto objectives_model = Isotropic::Sigma(1, 5e-3);  // Additional objectives.
  auto control_model = Isotropic::Sigma(1, 20);       // Controls.

  // Specify initial conditions and goal state.
  // State: x, dx/dt, d^2x/dt^2, theta, dtheta/dt, d^2theta/dt
  gtsam::Vector6 X_i = gtsam::Vector6::Constant(6, 0),
                 X_T = (gtsam::Vector(6) << 1, 0, 0, M_PI, 0, 0).finished();
  std::cout << "\nInitial State: " << X_i.transpose() << std::endl;
  std::cout << "Goal State: " << X_T.transpose() << std::endl << std::endl;

  // Create trajectory factor graph.
  auto graph_builder = DynamicsGraph(gravity);
  auto graph = graph_builder.trajectoryFG(
      cp, t_steps, dt, CollocationScheme::Trapezoidal);

  // Set the pendulum joint to be unactuated.
  for (int t = 0; t <= t_steps; t++)
    graph.addPrior(internal::TorqueKey(j1_id, t), 0.0, Constrained::All(1));

  // Add initial conditions to trajectory factor graph.
  graph.addPrior(internal::JointAngleKey(j0_id, 0), X_i[0], dynamics_model);
  graph.addPrior(internal::JointVelKey(j0_id, 0), X_i[1], dynamics_model);
  graph.addPrior(internal::JointAngleKey(j1_id, 0), X_i[3], dynamics_model);
  graph.addPrior(internal::JointVelKey(j1_id, 0), X_i[4], dynamics_model);

  // Add terminal conditions to the factor graph.
  graph.addPrior(internal::JointVelKey(j0_id, t_steps), X_T[1],
                 objectives_model);
  graph.addPrior(internal::JointAccelKey(j0_id, t_steps), X_T[2],
                 objectives_model);
  graph.addPrior(internal::JointVelKey(j1_id, t_steps), X_T[4],
                 objectives_model);
  graph.addPrior(internal::JointAccelKey(j1_id, t_steps), X_T[5],
                 objectives_model);

  // Insert position objective (x, theta) factor at every timestep or only at
  // the terminal state. Adding the position objective at every timestep will
  // force the system to converge to the desired state quicker at the cost of
  // more impulsive control actions.
  bool apply_pos_objective_all_dt = false;
  graph.addPrior(internal::JointAngleKey(j0_id, t_steps), X_T[0],
                 pos_objectives_model);
  graph.addPrior(internal::JointAngleKey(j1_id, t_steps), X_T[3],
                 pos_objectives_model);
  if (apply_pos_objective_all_dt) {
    for (int t = 0; t < t_steps; t++) {
      graph.addPrior(internal::JointAngleKey(j0_id, t), X_T[0],
                     pos_objectives_model);
      graph.addPrior(internal::JointAngleKey(j1_id, t), X_T[3],
                     pos_objectives_model);
    }
  }
  for (int t = 0; t <= t_steps; t++)
    graph.emplace_shared<MinTorqueFactor>(internal::TorqueKey(j0_id, t),
                                          control_model);

  // Initialize solution.
  auto init_vals = ZeroValuesTrajectory(cp, t_steps, 0, 0.0);
  gtsam::LevenbergMarquardtParams params;
  params.setMaxIterations(40);
  params.setVerbosityLM("SUMMARY");
  gtsam::LevenbergMarquardtOptimizer optimizer(graph, init_vals, params);
  auto results = optimizer.optimize();

  // Log the joint angles, velocities, accels, torques, and current goal pose.
  std::ofstream traj_file;
  traj_file.open("traj.csv");
  traj_file << "t,x,xdot,xddot,xtau,theta,thetadot,thetaddot,thetatau\n";
  double t_elapsed = 0;
  for (int t = 0; t <= t_steps; t++, t_elapsed += dt) {
    std::vector<gtsam::Key> keys = {
        internal::JointAngleKey(j0_id, t), internal::JointVelKey(j0_id, t),
        internal::JointAccelKey(j0_id, t), internal::TorqueKey(j0_id, t),
        internal::JointAngleKey(j1_id, t), internal::JointVelKey(j1_id, t),
        internal::JointAccelKey(j1_id, t), internal::TorqueKey(j1_id, t)};
    std::vector<std::string> vals = {std::to_string(t_elapsed)};
    for (auto&& k : keys) vals.push_back(std::to_string(results.atDouble(k)));
    traj_file << boost::algorithm::join(vals, ",") << "\n";
  }
  traj_file.close();

  return 0;
}<|MERGE_RESOLUTION|>--- conflicted
+++ resolved
@@ -33,18 +33,10 @@
 
 int main(int argc, char** argv) {
   // Load the inverted pendulum.
-<<<<<<< HEAD
-  auto cp = CreateRobotFromFile("../cart_pole.urdf");
-  int j0_id = cp.getJointByName("j0")->getID(),
-      j1_id = cp.getJointByName("j1")->getID();
-  cp.getLinkByName("l0")->fix();
-  cp.printRobot();
-=======
   auto cp = CreateRobotFromFile(kUrdfPath + std::string("/cart_pole.urdf"));
   int j0_id = cp.joint("j0")->id(), j1_id = cp.joint("j1")->id();
   cp.fixLink("l0");
   cp.print();
->>>>>>> 50cee31d
   gtsam::Vector3 gravity(0, 0, -9.8);
 
   double T = 2, dt = 1. / 100;  // Time horizon (s) and timestep duration (s).
