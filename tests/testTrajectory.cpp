/* ----------------------------------------------------------------------------
 * GTDynamics Copyright 2020, Georgia Tech Research Corporation,
 * Atlanta, Georgia 30332-0415
 * All Rights Reserved
 * See LICENSE for the license information
 * -------------------------------------------------------------------------- */

/**
 * @file  testTrajectory.cpp
 * @brief Test Trajectory class.
 * @author: Frank Dellaert, Tarushree Gandhi, Disha Das, Varun Agrawal
 */

#include <CppUnitLite/TestHarness.h>

#include "gtdynamics/dynamics/DynamicsGraph.h"
#include "gtdynamics/universal_robot/Robot.h"
#include "gtdynamics/universal_robot/sdf.h"
#include "gtdynamics/utils/DynamicsSymbol.h"
#include "gtdynamics/utils/Phase.h"
#include "gtdynamics/utils/Trajectory.h"
#include "gtdynamics/utils/WalkCycle.h"
#include "walkCycleExample.h"

using namespace gtsam;
using namespace std;

auto kModel1 = gtsam::noiseModel::Unit::Create(1);
auto kModel6 = gtsam::noiseModel::Unit::Create(6);

using namespace gtdynamics;

// Class to test protected method
class TrajectoryTest : public Trajectory {
 public:
  TrajectoryTest() : Trajectory(){};
  using Trajectory::getIntersection;
};

TEST(Trajectory, Intersection) {
  Robot robot =
      CreateRobotFromFile(kSdfPath + std::string("/spider.sdf"), "spider");

  using namespace walk_cycle_example;
  TrajectoryTest traj;
  ContactPoints intersection =
      traj.getIntersection(traj.toContactPointsObject(phase_1.contactPoints()),
                           traj.toContactPointsObject(phase_2.contactPoints()));

  ContactPoints expected = {{"tarsus_2_L2", {contact_in_com, 0}},
                            {"tarsus_3_L3", {contact_in_com, 0}}};

  for (auto const& contact_point : intersection) {
    EXPECT(expected[contact_point.first] == contact_point.second);
  }
}

TEST(Trajectory, error) {
  using namespace walk_cycle_example;
  Robot robot =
      CreateRobotFromFile(kSdfPath + std::string("/spider.sdf"), "spider");

  // Initialize Trajectory
  size_t repeat = 3;
  using namespace walk_cycle_example;
  auto trajectory = Trajectory(walk_cycle, repeat);

  // test phase method
  EXPECT_LONGS_EQUAL(2, trajectory.phase(0).numTimeSteps());
  EXPECT_LONGS_EQUAL(3, trajectory.phase(1).numTimeSteps());
  EXPECT_LONGS_EQUAL(2, trajectory.phase(2).numTimeSteps());
  EXPECT_LONGS_EQUAL(3, trajectory.phase(3).numTimeSteps());

  auto phase_cps = trajectory.phaseContactPoints();
  EXPECT_LONGS_EQUAL(repeat * 2, phase_cps.size());
  EXPECT_LONGS_EQUAL(3, phase_cps[2].size());

  auto trans_cps = trajectory.transitionContactPoints();
  EXPECT_LONGS_EQUAL(5, trans_cps.size());
  EXPECT_LONGS_EQUAL(2, trans_cps[1].size());

  auto phase_durations = trajectory.phaseDurations();
  EXPECT_LONGS_EQUAL(2, phase_durations[2]);

  auto final_timesteps = trajectory.finalTimeSteps();
  EXPECT_LONGS_EQUAL(7, final_timesteps[2]);
  EXPECT_LONGS_EQUAL(6, trajectory.getStartTimeStep(2));
  EXPECT_LONGS_EQUAL(7, trajectory.getEndTimeStep(2));
  EXPECT_LONGS_EQUAL(4, trajectory.getPhaseContactLinks(3).size());
  EXPECT_LONGS_EQUAL(1, trajectory.getPhaseSwingLinks(3).size());

  auto cp_goals = walk_cycle.initContactPointGoal(robot);
  EXPECT_LONGS_EQUAL(5, cp_goals.size());
  // regression
  // EXPECT(gtsam::assert_equal(gtsam::Point3(-0.926417, 1.19512, 0.000151302),
  //                            cp_goals["tarsus_2_L2"], 1e-5));

  double gaussian_noise = 1e-5;
  vector<Values> transition_graph_init =
      trajectory.transitionPhaseInitialValues(robot, gaussian_noise);
  EXPECT_LONGS_EQUAL(5, transition_graph_init.size());

  gtsam::Vector3 gravity(0, 0, -9.8);
  double mu = 1.0;
  double sigma_dynamics = 1e-5;  // std deviation for dynamics constraints.
  auto opt = OptimizerSetting(sigma_dynamics);
  auto graph_builder = DynamicsGraph(opt, gravity);
  vector<gtsam::NonlinearFactorGraph> transition_graphs =
      trajectory.getTransitionGraphs(robot, graph_builder, mu);
  EXPECT_LONGS_EQUAL(repeat * 2 - 1, transition_graphs.size());
  // regression test
  EXPECT_LONGS_EQUAL(203, transition_graphs[0].size());

  // Test multi-phase factor graph.
  auto graph = trajectory.multiPhaseFactorGraph(robot, graph_builder,
                                                CollocationScheme::Euler, mu);
  // regression test
  EXPECT_LONGS_EQUAL(4298, graph.size());
  EXPECT_LONGS_EQUAL(4712, graph.keys().size());

  Values init_vals = trajectory.multiPhaseInitialValues(robot, 1e-5, 1. / 240);
  EXPECT_LONGS_EQUAL(4712, init_vals.size());

  // Test objectives for contact links.
  const Point3 step(0, 0.4, 0);
  auto contact_link_objectives = trajectory.contactPointObjectives(
      robot, noiseModel::Isotropic::Sigma(3, 1e-7), step);
  // steps = 2+3 per walk cycle, 5 legs involved
  const size_t expected = repeat * ((2 + 3) * 5);
  EXPECT_LONGS_EQUAL(expected, contact_link_objectives.size());
  // regression
  auto last_factor = boost::dynamic_pointer_cast<PointGoalFactor>(
      contact_link_objectives.back());
  EXPECT(gtsam::assert_equal(gtsam::Point3(-0.190001, -0.300151, 0.000151302),
                             last_factor->goalPoint(), 1e-5));

  // Test boundary conditions.
  NonlinearFactorGraph boundary_conditions;
<<<<<<< HEAD
  trajectory.addBoundaryConditions(robot, &boundary_conditions, kModel6,
=======
  trajectory.addBoundaryConditions(&boundary_conditions, robot, kModel6,
>>>>>>> c6beaed8
                                   kModel6, kModel6, kModel1, kModel1);
  // regression test
  EXPECT_LONGS_EQUAL(260, boundary_conditions.size());
}

int main() {
  TestResult tr;
  return TestRegistry::runAllTests(tr);
}<|MERGE_RESOLUTION|>--- conflicted
+++ resolved
@@ -136,11 +136,7 @@
 
   // Test boundary conditions.
   NonlinearFactorGraph boundary_conditions;
-<<<<<<< HEAD
-  trajectory.addBoundaryConditions(robot, &boundary_conditions, kModel6,
-=======
   trajectory.addBoundaryConditions(&boundary_conditions, robot, kModel6,
->>>>>>> c6beaed8
                                    kModel6, kModel6, kModel1, kModel1);
   // regression test
   EXPECT_LONGS_EQUAL(260, boundary_conditions.size());
