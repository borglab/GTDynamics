--- conflicted
+++ resolved
@@ -41,12 +41,8 @@
   // Transform from the robot com to the link end.
   gtsam::Pose3 cTcom = gtsam::Pose3(gtsam::Rot3(), gtsam::Point3(0, 0, -1));
   gtdynamics::ContactKinematicsPoseFactor factor(
-<<<<<<< HEAD
-      pose_key, cost_model, cTcom, (gtsam::Vector(3) << 0, 0, -9.8).finished(), 0, 0);
-=======
       pose_key, cost_model, cTcom, (gtsam::Vector(3) << 0, 0, -9.8).finished(),
       0, 0);
->>>>>>> 991b93bc
 
   // Leg oriented upwards with contact away from the ground.
   EXPECT(assert_equal(factor.evaluateError(gtsam::Pose3(
@@ -79,9 +75,8 @@
 
   // Pure translation.
   gtsam::Values values_b;
-  values_b.insert(
-      pose_key,
-      gtsam::Pose3(gtsam::Rot3(), gtsam::Point3(4., 3., 3.)));
+  values_b.insert(pose_key,
+                  gtsam::Pose3(gtsam::Rot3(), gtsam::Point3(4., 3., 3.)));
   EXPECT_CORRECT_FACTOR_JACOBIANS(
       factor, values_b,
       1e-7,   // Step used when computing numerical derivative jacobians.
@@ -92,18 +87,11 @@
   // zero-valued translation components to prevent singularities from occuring.
   // Transform from the robot com to the link end.
   gtdynamics::ContactKinematicsPoseFactor factor_c(
-<<<<<<< HEAD
-      pose_key, cost_model, cTcom, (gtsam::Vector(3) << 0, 0, -9.8).finished());
-  gtsam::Matrix H_pose_b;
-  factor_c.evaluateError(gtsam::Pose3(gtsam::Rot3(), gtsam::Point3(4., 3., 3.)),
-                       H_pose_b);
-=======
       pose_key, cost_model, cTcom, (gtsam::Vector(3) << 0, 0, -9.8).finished(),
       0.0, 1e-1);
   gtsam::Matrix H_pose_b;
   factor_c.evaluateError(gtsam::Pose3(gtsam::Rot3(), gtsam::Point3(4., 3., 3.)),
                          H_pose_b);
->>>>>>> 991b93bc
   EXPECT(assert_equal(
       gtsam::Matrix16((gtsam::Vector(6) << 0, 0, 0, 0.1, 0.1, 1).finished()),
       H_pose_b));
@@ -157,9 +145,8 @@
 
   // Pure translation.
   gtsam::Values values_b;
-  values_b.insert(
-      pose_key,
-      gtsam::Pose3(gtsam::Rot3(), gtsam::Point3(4., 3., 3.)));
+  values_b.insert(pose_key,
+                  gtsam::Pose3(gtsam::Rot3(), gtsam::Point3(4., 3., 3.)));
   EXPECT_CORRECT_FACTOR_JACOBIANS(
       factor, values_b,
       1e-7,   // Step used when computing numerical derivative jacobians.
@@ -170,18 +157,11 @@
   // zero-valued translation components to prevent singularities from occuring.
   // Transform from the robot com to the link end.
   gtdynamics::ContactKinematicsPoseFactor factor_c(
-<<<<<<< HEAD
-      pose_key, cost_model, cTcom, (gtsam::Vector(3) << 0, 0, -9.8).finished(), -1.0);
-  gtsam::Matrix H_pose_a;
-  factor_c.evaluateError(gtsam::Pose3(gtsam::Rot3(), gtsam::Point3(4., 3., 3.)),
-                       H_pose_a);
-=======
       pose_key, cost_model, cTcom, (gtsam::Vector(3) << 0, 0, -9.8).finished(),
       -1.0, 1e-1);
   gtsam::Matrix H_pose_a;
   factor_c.evaluateError(gtsam::Pose3(gtsam::Rot3(), gtsam::Point3(4., 3., 3.)),
                          H_pose_a);
->>>>>>> 991b93bc
   EXPECT(assert_equal(
       gtsam::Matrix16((gtsam::Vector(6) << 0, 0, 0, 0.1, 0.1, 1).finished()),
       H_pose_a));
