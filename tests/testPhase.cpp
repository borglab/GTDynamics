--- conflicted
+++ resolved
@@ -56,29 +56,13 @@
   const gtsam::SharedNoiseModel cost_model = nullptr;
   Point3 goal(1, 2, 3);
   const size_t k_start = 777;
-<<<<<<< HEAD
-  ContactGoals cp_goals = {
-      ContactGoal(PointOnLink(robot.link("tarsus_2_L2"), contact_in_com), goal),
-      ContactGoal(PointOnLink(robot.link("tarsus_1_L1"), contact_in_com), goal),
-      ContactGoal(PointOnLink(robot.link("tarsus_3_L3"), contact_in_com), goal),
-      ContactGoal(PointOnLink(robot.link("tarsus_4_L4"), contact_in_com), goal),
-      ContactGoal(PointOnLink(robot.link("tarsus_5_R4"), contact_in_com), goal)};
-  gtsam::NonlinearFactorGraph factors = phase_1.contactPointObjectives(
-      walk_cycle.contactPoints(), step, cost_model, k_start, &cp_goals);
-  EXPECT_LONGS_EQUAL(num_time_steps * 5, factors.size());
-  EXPECT(assert_equal(goal, cp_goals.at(0).goal_point));
-  EXPECT(assert_equal(goal, cp_goals.at(1).goal_point));
-  EXPECT(assert_equal(goal, cp_goals.at(2).goal_point));
-  EXPECT(assert_equal(Point3(goal + step), cp_goals.at(3).goal_point));
-  EXPECT(assert_equal(Point3(goal + step), cp_goals.at(4).goal_point));
-=======
-  Phase::ContactPointGoals cp_goals = {{"tarsus_2_L2", goal},
+  ContactPointGoals cp_goals = {{"tarsus_2_L2", goal},
                                        {"tarsus_1_L1", goal},
                                        {"tarsus_3_L3", goal},
                                        {"tarsus_4_L4", goal},
                                        {"tarsus_5_R4", goal}};
   gtsam::NonlinearFactorGraph factors = phase_1.contactPointObjectives(
-      walk_cycle.contactPoints(), step, cost_model, robot, k_start, cp_goals);
+      walk_cycle.contactPoints(), step, cost_model, k_start, cp_goals);
   auto new_goals = phase_1.updateContactPointGoals(walk_cycle.contactPoints(),
                                                    step, cp_goals);
   EXPECT_LONGS_EQUAL(num_time_steps * 5, factors.size());
@@ -87,7 +71,6 @@
   EXPECT(assert_equal(goal, new_goals["tarsus_3_L3"]));
   EXPECT(assert_equal(Point3(goal + step), new_goals["tarsus_4_L4"]));
   EXPECT(assert_equal(Point3(goal + step), new_goals["tarsus_5_R4"]));
->>>>>>> 5580843c
 }
 
 int main() {
