--- conflicted
+++ resolved
@@ -34,7 +34,6 @@
 using namespace gtdynamics;
 
 // Returns a Trajectory object for a single robot walk cycle.
-<<<<<<< HEAD
 Trajectory getTrajectory(const Robot &robot, size_t repeat) {
   vector<LinkSharedPtr> odd_links = {robot.link("tarsus_1_L1"),
                                      robot.link("tarsus_3_L3"),
@@ -44,13 +43,6 @@
                                       robot.link("tarsus_4_L4"),
                                       robot.link("tarsus_6_R3"),
                                       robot.link("tarsus_8_R1")};
-=======
-Trajectory getTrajectory(size_t repeat) {
-  vector<string> odd_links{"tarsus_1_L1", "tarsus_3_L3", "tarsus_5_R4",
-                           "tarsus_7_R2"};
-  vector<string> even_links{"tarsus_2_L2", "tarsus_4_L4", "tarsus_6_R3",
-                            "tarsus_8_R1"};
->>>>>>> c6beaed8
   auto links = odd_links;
   links.insert(links.end(), even_links.begin(), even_links.end());
 
@@ -94,25 +86,15 @@
 
   // Create multi-phase trajectory factor graph
   auto collocation = CollocationScheme::Euler;
-<<<<<<< HEAD
-  auto graph = trajectory.multiPhaseFactorGraph(robot, graph_builder,
-                                                collocation, mu);
-=======
   auto graph =
       trajectory.multiPhaseFactorGraph(robot, graph_builder, collocation, mu);
->>>>>>> c6beaed8
   EXPECT_LONGS_EQUAL(3557, graph.size());
   EXPECT_LONGS_EQUAL(3847, graph.keys().size());
 
   // Build the objective factors.
   const Point3 step(0, 0.4, 0);
   NonlinearFactorGraph objectives =
-<<<<<<< HEAD
-      trajectory.contactPointObjectives(robot,
-                                        Isotropic::Sigma(3, 1e-7), step);
-=======
       trajectory.contactPointObjectives(robot, Isotropic::Sigma(3, 1e-7), step);
->>>>>>> c6beaed8
   // per walk cycle: 1*8 + 2*8 + 1*8 + 2*8 = 48
   // 2 repeats, hence:
   EXPECT_LONGS_EQUAL(48 * 2, objectives.size());
@@ -131,11 +113,7 @@
   }
 
   // Add link and joint boundary conditions to FG.
-<<<<<<< HEAD
-  trajectory.addBoundaryConditions(robot, &objectives, dynamics_model_6,
-=======
   trajectory.addBoundaryConditions(&objectives, robot, dynamics_model_6,
->>>>>>> c6beaed8
                                    dynamics_model_6, objectives_model_6,
                                    objectives_model_1, objectives_model_1);
 
@@ -144,11 +122,7 @@
   trajectory.addIntegrationTimeFactors(&objectives, desired_dt, 1e-30);
 
   // Add min torque objectives.
-<<<<<<< HEAD
-  trajectory.addMinimumTorqueFactors(robot, &objectives, Unit::Create(1));
-=======
   trajectory.addMinimumTorqueFactors(&objectives, robot, Unit::Create(1));
->>>>>>> c6beaed8
 
   // Add prior on hip joint angles (spider specific)
   auto prior_model = Isotropic::Sigma(1, 1.85e-4);
