--- conflicted
+++ resolved
@@ -38,11 +38,7 @@
 
   JointParams j1_params;
   j1_params.name = "j1";
-<<<<<<< HEAD
-  j1_params.jointEffortType = gtdynamics::JointEffortType::Actuated;
-=======
-  j1_params.jointEffortType = Joint::JointEffortType::Actuated;
->>>>>>> bf9a6c93
+  j1_params.jointEffortType = JointEffortType::Actuated;
 
   // Test constructor.
   PrismaticJointSharedPtr j1 =
@@ -67,11 +63,7 @@
   EXPECT(j1->jointType() == Joint::JointType::Prismatic);
 
   // joint effort type
-<<<<<<< HEAD
-  EXPECT(j1->jointEffortType() == gtdynamics::JointEffortType::Actuated);
-=======
-  EXPECT(j1->jointEffortType() == Joint::JointEffortType::Actuated);
->>>>>>> bf9a6c93
+  EXPECT(j1->jointEffortType() == JointEffortType::Actuated);
 
   // other link
   EXPECT(j1->otherLink(l2) == l1);
@@ -132,13 +124,8 @@
 
   Joint::Params params;
   params.name = "j1";
-<<<<<<< HEAD
-  params.joint_type = gtdynamics::Joint::JointType::Prismatic;
-  params.effort_type = gtdynamics::JointEffortType::Actuated;
-=======
   params.joint_type = Joint::JointType::Prismatic;
-  params.effort_type = Joint::JointEffortType::Actuated;
->>>>>>> bf9a6c93
+  params.effort_type = JointEffortType::Actuated;
   params.parent_link = l1;
   params.child_link = l2;
   params.wTj =
@@ -165,11 +152,7 @@
   EXPECT(j1->jointType() == Joint::JointType::Prismatic);
 
   // joint effort type
-<<<<<<< HEAD
-  EXPECT(j1->jointEffortType() == gtdynamics::JointEffortType::Actuated);
-=======
-  EXPECT(j1->jointEffortType() == Joint::JointEffortType::Actuated);
->>>>>>> bf9a6c93
+  EXPECT(j1->jointEffortType() == JointEffortType::Actuated);
 
   // other link
   EXPECT(j1->otherLink(l2) == l1);
