/* ----------------------------------------------------------------------------
 * GTDynamics Copyright 2020, Georgia Tech Research Corporation,
 * Atlanta, Georgia 30332-0415
 * All Rights Reserved
 * See LICENSE for the license information
 * -------------------------------------------------------------------------- */

/**
 * @file  testWalkCycle.cpp
 * @brief Test WalkCycle class.
 * @author: Frank Dellaert, Tarushree Gandhi, Disha Das
 */

#include <CppUnitLite/TestHarness.h>

#include "gtdynamics/dynamics/DynamicsGraph.h"
#include "gtdynamics/universal_robot/Robot.h"
#include "gtdynamics/universal_robot/sdf.h"
#include "gtdynamics/utils/Phase.h"
#include "gtdynamics/utils/WalkCycle.h"
#include "walkCycleExample.h"

using namespace gtdynamics;

using gtsam::Point3;

TEST(WalkCycle, error) {
  Robot robot =
      CreateRobotFromFile(kSdfPath + std::string("/spider.sdf"), "spider");

  using namespace walk_cycle_example;
  auto walk_cycle_phases = walk_cycle.phases();
  EXPECT_LONGS_EQUAL(3, walk_cycle_phases[0].contactPoints().size());
  EXPECT_LONGS_EQUAL(4, walk_cycle_phases[1].contactPoints().size());
  EXPECT_LONGS_EQUAL(2, walk_cycle.numPhases());
  EXPECT_LONGS_EQUAL(num_time_steps + num_time_steps_2,
                     walk_cycle.numTimeSteps());
  EXPECT_LONGS_EQUAL(5, walk_cycle.contactPoints().size());
}

TEST(Phase, inverse_kinematics) {
  Robot robot =
      CreateRobotFromFile(kUrdfPath + std::string("/vision60.urdf"), "spider");
  EXPECT_LONGS_EQUAL(13, robot.numLinks());

  constexpr size_t num_time_steps = 5;
  const Point3 contact_in_com(0.14, 0, 0);
  Phase phase0(num_time_steps), phase1(num_time_steps);
  phase0.addContactPoint("lower1", contact_in_com);  // LH
  phase1.addContactPoint("lower0", contact_in_com);  // LF
  phase0.addContactPoint("lower2", contact_in_com);  // RF
  phase1.addContactPoint("lower3", contact_in_com);  // RH
  auto walk_cycle = WalkCycle({phase0, phase1});

  // Set goal points to reasonable values
  Point3 goal_LH(0, 0.15, 0);     // LH
  Point3 goal_LF(0.6, 0.15, 0);   // LF
  Point3 goal_RF(0.6, -0.15, 0);  // RF
  Point3 goal_RH(0, -0.15, 0);    // RH

  const Point3 step(0, 0.4, 0);
  const gtsam::SharedNoiseModel cost_model = nullptr;
  const size_t k = 777;
  std::map<std::string, Point3> cp_goals = {{"lower1", goal_LH},
                                            {"lower0", goal_LF},
                                            {"lower2", goal_RF},
                                            {"lower3", goal_RH}};
  gtsam::NonlinearFactorGraph factors =
<<<<<<< HEAD
      walk_cycle.contactLinkObjectives(step, cost_model, robot, k, &cp_goals);
=======
      walk_cycle.contactPointObjectives(robot, cost_model, step, k, &cp_goals);
>>>>>>> 388d080c
  EXPECT_LONGS_EQUAL(num_time_steps * 2 * 4, factors.size());
}

int main() {
  TestResult tr;
  return TestRegistry::runAllTests(tr);
}<|MERGE_RESOLUTION|>--- conflicted
+++ resolved
@@ -66,11 +66,7 @@
                                             {"lower2", goal_RF},
                                             {"lower3", goal_RH}};
   gtsam::NonlinearFactorGraph factors =
-<<<<<<< HEAD
-      walk_cycle.contactLinkObjectives(step, cost_model, robot, k, &cp_goals);
-=======
-      walk_cycle.contactPointObjectives(robot, cost_model, step, k, &cp_goals);
->>>>>>> 388d080c
+      walk_cycle.contactPointObjectives(step, cost_model, robot, k, &cp_goals);
   EXPECT_LONGS_EQUAL(num_time_steps * 2 * 4, factors.size());
 }
 
