--- conflicted
+++ resolved
@@ -42,28 +42,6 @@
 
   int n_steps_final = static_cast<int>(std::round(T_f / dt));
 
-<<<<<<< HEAD
-  gtsam::Pose3 T =
-      init_vals.at<gtsam::Pose3>(PoseKey(my_robot.link("l1")->getID(), 0));
-  EXPECT(assert_equal(wTb_i, T));
-
-  gtsam::Pose3 T_1 =
-      init_vals.at<gtsam::Pose3>(PoseKey(my_robot.link("l1")->getID(), 5));
-  gtsam::Pose3 T_2 =
-      gtsam::Pose3(wTb_i.rotation().slerp(0.5, wTb_f.rotation()),
-                   gtsam::Point3(0.136439103437, 0.863560896563, 0.5));
-  EXPECT(assert_equal(T_2, T_1));
-
-  T_1 = init_vals.at<gtsam::Pose3>(
-      PoseKey(my_robot.link("l1")->getID(), n_steps_final - 1));
-  T_2 = gtsam::Pose3(
-      wTb_i.rotation().slerp(0.9, wTb_f.rotation()),
-      gtsam::Point3(0.794193007439, 1.03129011851, 0.961521708273));
-  EXPECT(assert_equal(T_1, T_2));
-
-  T = init_vals.at<gtsam::Pose3>(
-      PoseKey(my_robot.link("l1")->getID(), n_steps_final));
-=======
   Pose3 T = init_vals.at<Pose3>(PoseKey(l1->getID(), 0));
   EXPECT(assert_equal(wTb_i, T));
 
@@ -78,7 +56,6 @@
   EXPECT(assert_equal(T_1, T_2));
 
   T = init_vals.at<Pose3>(PoseKey(l1->getID(), n_steps_final));
->>>>>>> ff6ad801
   EXPECT(assert_equal(wTb_f, T));
 }
 
@@ -97,27 +74,6 @@
   gtsam::Values init_vals = InitializeSolutionInterpolationMultiPhase(
       my_robot, "l1", wTb_i, wTb_t, ts, dt);
 
-<<<<<<< HEAD
-  gtsam::Pose3 T =
-      init_vals.at<gtsam::Pose3>(PoseKey(my_robot.link("l1")->getID(), 0));
-  EXPECT(assert_equal(wTb_i, T));
-
-  T = init_vals.at<gtsam::Pose3>(PoseKey(my_robot.link("l2")->getID(), 0));
-  EXPECT(assert_equal(gtsam::Pose3(gtsam::Rot3::RzRyRx(M_PI / 2, 0, 0),
-                                   gtsam::Point3(0, -1, 1)),
-                      T, 1e-3));
-
-  T = init_vals.at<gtsam::Pose3>(PoseKey(my_robot.link("l1")->getID(), 5));
-  EXPECT(assert_equal(wTb_t[0], T));
-
-  T = init_vals.at<gtsam::Pose3>(PoseKey(my_robot.link("l1")->getID(), 9));
-  EXPECT(assert_equal(
-      gtsam::Pose3(wTb_t[0].rotation().slerp(0.8, wTb_t[1].rotation()),
-                   gtsam::Point3(1.83482681927, 1.03475261944, 1.1679796246)),
-      T));
-
-  T = init_vals.at<gtsam::Pose3>(PoseKey(my_robot.link("l1")->getID(), 10));
-=======
   Pose3 T = init_vals.at<Pose3>(PoseKey(l1->getID(), 0));
   EXPECT(assert_equal(wTb_i, T));
 
@@ -134,7 +90,6 @@
                       T));
 
   T = init_vals.at<Pose3>(PoseKey(l1->getID(), 10));
->>>>>>> ff6ad801
   EXPECT(assert_equal(wTb_t[1], T));
 }
 
