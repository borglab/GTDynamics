/* ----------------------------------------------------------------------------
 * GTDynamics Copyright 2020, Georgia Tech Research Corporation,
 * Atlanta, Georgia 30332-0415
 * All Rights Reserved
 * See LICENSE for the license information
 * -------------------------------------------------------------------------- */

/**
 * @file  testInitializeSolutionUtils.cpp
 * @brief Test solution initialization utilities.
 * @Author: Alejandro Escontrela and Yetong Zhang
 */

#include <CppUnitLite/TestHarness.h>
#include <gtsam/base/Testable.h>
#include <gtsam/base/TestableAssertions.h>
#include <gtsam/base/numericalDerivative.h>

#include <cmath>
#include <iostream>
#include <string>

#include "gtdynamics/dynamics/DynamicsGraph.h"
#include "gtdynamics/universal_robot/RobotModels.h"
#include "gtdynamics/universal_robot/sdf.h"
#include "gtdynamics/utils/initialize_solution_utils.h"

using namespace gtdynamics; 
using gtsam::assert_equal;

TEST(InitializeSolutionUtils, InitializeSolutionInterpolation) {
  using simple_urdf::my_robot;

  gtsam::Pose3 wTb_i =
      gtsam::Pose3(gtsam::Rot3::RzRyRx(0, 0, 0), gtsam::Point3());
  gtsam::Pose3 wTb_f = gtsam::Pose3(
      gtsam::Rot3::RzRyRx(M_PI, M_PI / 4, M_PI / 2), gtsam::Point3(1, 1, 1));

  double T_i = 0, T_f = 10, dt = 1;

  gtsam::Values init_vals = InitializeSolutionInterpolation(
      my_robot, "l1", wTb_i, wTb_f, T_i, T_f, dt);

  int n_steps_final = static_cast<int>(std::round(T_f / dt));

<<<<<<< HEAD
  EXPECT(assert_equal(wTb_i, init_vals.at<gtsam::Pose3>(gtdynamics::PoseKey(
                                 my_robot.getLinkByName("l1")->getID(), 0))));

  EXPECT(
      assert_equal(gtsam::Pose3(wTb_i.rotation().slerp(0.5, wTb_f.rotation()),
                                gtsam::Point3(0.5, 0.5, 0.5)),
                   init_vals.at<gtsam::Pose3>(gtdynamics::PoseKey(
                       my_robot.getLinkByName("l1")->getID(), 5))));
=======
  EXPECT(assert_equal(wTb_i,
    init_vals.at<gtsam::Pose3>(
        PoseKey(my_robot.getLinkByName("l1")->getID(), 0))));

  EXPECT(assert_equal(
      gtsam::Pose3(wTb_i.rotation().slerp(0.5, wTb_f.rotation()),
                   gtsam::Point3(0.5, 0.5, 0.5)),
      init_vals.at<gtsam::Pose3>(
          PoseKey(my_robot.getLinkByName("l1")->getID(), 5))));
>>>>>>> e670388a

  EXPECT(assert_equal(
      gtsam::Pose3(wTb_i.rotation().slerp(0.9, wTb_f.rotation()),
                   gtsam::Point3(0.9, 0.9, 0.9)),
<<<<<<< HEAD
      init_vals.at<gtsam::Pose3>(gtdynamics::PoseKey(
          my_robot.getLinkByName("l1")->getID(), n_steps_final - 1))));

  EXPECT(assert_equal(
      wTb_f, init_vals.at<gtsam::Pose3>(gtdynamics::PoseKey(
                 my_robot.getLinkByName("l1")->getID(), n_steps_final))));
=======
      init_vals.at<gtsam::Pose3>(
          PoseKey(my_robot.getLinkByName("l1")->getID(), n_steps_final - 1))));

  EXPECT(assert_equal(
      wTb_f,
      init_vals.at<gtsam::Pose3>(
          PoseKey(my_robot.getLinkByName("l1")->getID(), n_steps_final))));
>>>>>>> e670388a
}

TEST(InitializeSolutionUtils, InitializeSolutionInterpolationMultiPhase) {
  using simple_urdf_eq_mass::my_robot;

  gtsam::Pose3 wTb_i =
      gtsam::Pose3(gtsam::Rot3::RzRyRx(0, 0, 0), gtsam::Point3());
  std::vector<gtsam::Pose3> wTb_t = {
      gtsam::Pose3(gtsam::Rot3(), gtsam::Point3(1, 1, 1)),
      gtsam::Pose3(gtsam::Rot3::RzRyRx(M_PI, M_PI / 4, M_PI / 2),
                   gtsam::Point3(2, 1, 1))};
  std::vector<double> ts = {5, 10};
  double dt = 1;

  gtsam::Values init_vals =
      InitializeSolutionInterpolationMultiPhase(
          my_robot, "l1", wTb_i, wTb_t, ts, dt);

<<<<<<< HEAD
  EXPECT(assert_equal(wTb_i, init_vals.at<gtsam::Pose3>(gtdynamics::PoseKey(
                                 my_robot.getLinkByName("l1")->getID(), 0))));

  EXPECT(assert_equal(gtsam::Pose3(gtsam::Rot3::RzRyRx(M_PI / 2, 0, 0),
                                   gtsam::Point3(0, -1, 1)),
                      init_vals.at<gtsam::Pose3>(gtdynamics::PoseKey(
                          my_robot.getLinkByName("l2")->getID(), 0)),
                      1e-3));

  EXPECT(
      assert_equal(wTb_t[0], init_vals.at<gtsam::Pose3>(gtdynamics::PoseKey(
                                 my_robot.getLinkByName("l1")->getID(), 5))));
=======
  EXPECT(assert_equal(wTb_i,
    init_vals.at<gtsam::Pose3>(
        PoseKey(my_robot.getLinkByName("l1")->getID(), 0))));

  EXPECT(assert_equal(
      gtsam::Pose3(gtsam::Rot3::RzRyRx(M_PI / 2, 0, 0),
                   gtsam::Point3(0, -1, 1)),
      init_vals.at<gtsam::Pose3>(
          PoseKey(my_robot.getLinkByName("l2")->getID(), 0)), 1e-3));

  EXPECT(assert_equal(
      wTb_t[0],
      init_vals.at<gtsam::Pose3>(
          PoseKey(my_robot.getLinkByName("l1")->getID(), 5))));
>>>>>>> e670388a

  EXPECT(assert_equal(
      gtsam::Pose3(wTb_t[0].rotation().slerp(0.8, wTb_t[1].rotation()),
                   gtsam::Point3(1.8, 1, 1)),
      init_vals.at<gtsam::Pose3>(
          PoseKey(my_robot.getLinkByName("l1")->getID(), 9))));

<<<<<<< HEAD
  EXPECT(
      assert_equal(wTb_t[1], init_vals.at<gtsam::Pose3>(gtdynamics::PoseKey(
                                 my_robot.getLinkByName("l1")->getID(), 10))));
=======
  EXPECT(assert_equal(
      wTb_t[1],
      init_vals.at<gtsam::Pose3>(
          PoseKey(my_robot.getLinkByName("l1")->getID(), 10))));
>>>>>>> e670388a
}

TEST(InitializeSolutionUtils, InitializeSolutionInverseKinematics) {
  auto my_robot =
      CreateRobotFromFile(std::string(URDF_PATH) + "/test/simple_urdf.urdf");

  auto l1 = my_robot.getLinkByName("l1");
  auto l2 = my_robot.getLinkByName("l2");

  gtsam::Pose3 wTb_i = l2->wTcom();
  std::vector<gtsam::Pose3> wTb_t = {
      gtsam::Pose3(gtsam::Rot3::RzRyRx(0, 0, 0), gtsam::Point3(1, 0, 2.5))};

  std::vector<double> ts = {10};
  double dt = 1;

  gtsam::Pose3 oTc_l1 = gtsam::Pose3(gtsam::Rot3(), gtsam::Point3(0, 0, -1.0));
  ContactPoints contact_points = {
      ContactPoint{l1->name(), oTc_l1.translation(), 1, 0.0}};

  /**
   * The aim of this test is to initialize a trajectory for the simple two-link
   * that translates link l2 1 meter in the x direction and down 0.5 meters in
   * the y direction all the while ensuring that the end of link l1 remains in
   * contact with the ground. When initialized in it's upright position, the
   * two link robot is in a singular state. This is because the gradients of
   * the ContactKinematicsPoseFactor with respect to the x and y are equally 0.
   * This prevents link 1 from rotating about the revolute joint as to remain
   * in contact with the ground. This problem is addressed by adding a small
   * amount of gaussian noise to the initial solution, which prevents it from
   * being a singular configuration.
   *
   *  1. Desired trajectory obtained by adding noise to the initial solution:
   *  z                   |                 ı
   *  |                   | l2              |  l2
   *   ¯¯ x               |                 |
   *                      |       =>         \
   *                      | l1                \  l1
   *                      |                    \
   * ¯                  ¯¯¯¯¯¯¯¯¯¯¯¯¯¯¯¯¯¯¯¯¯¯¯¯¯¯¯¯¯¯¯¯¯¯
   *
   *  2. Optimized trajectory without noise in the solution initialization:
   *                      |
   *                      | l2              |
   *                      |                 | l2
   *                      |       =>        |
   *                      | l1              |
   *                      |                 | l1 :(
   *                   ¯¯¯¯¯¯¯¯¯¯¯¯¯¯¯¯¯¯¯¯¯|¯¯¯¯¯¯¯¯¯¯¯¯¯
   */
  double gaussian_noise = 1e-8;
  gtsam::Values init_vals = InitializeSolutionInverseKinematics(
      my_robot, l2->name(), wTb_i, wTb_t, ts, dt, gaussian_noise,
      contact_points);

  EXPECT(assert_equal(
<<<<<<< HEAD
      wTb_i, init_vals.at<gtsam::Pose3>(gtdynamics::PoseKey(l2->getID(), 0)),
      1e-3));

  EXPECT(assert_equal(
      0.0,
      (init_vals.at<gtsam::Pose3>(gtdynamics::PoseKey(l1->getID(), 0)) * oTc_l1)
          .translation()
          .z(),
      1e-3))
  EXPECT(assert_equal(0.0,
                      init_vals.atDouble(gtdynamics::JointAngleKey(
                          my_robot.getJointByName("j1")->getID(), 0)),
                      1e-3));

  for (int t = 0; t <= std::roundl(ts[0] / dt); t++)
    EXPECT(assert_equal(
        0.0,
        (init_vals.at<gtsam::Pose3>(gtdynamics::PoseKey(l1->getID(), t)) *
         oTc_l1)
            .translation()
            .z(),
        1e-3));

  EXPECT(assert_equal(wTb_t[0],
                      init_vals.at<gtsam::Pose3>(gtdynamics::PoseKey(
                          l2->getID(), std::roundl(ts[0] / dt))),
                      1e-3));
  EXPECT(assert_equal(0.0,
                      (init_vals.at<gtsam::Pose3>(gtdynamics::PoseKey(
                           l1->getID(), std::roundl(ts[0] / dt))) *
                       oTc_l1)
                          .translation()
                          .z(),
                      1e-3));
=======
      wTb_i, init_vals.at<gtsam::Pose3>(PoseKey(l2->getID(), 0)), 1e-3));

  EXPECT(assert_equal(
      0.0,
      (init_vals.at<gtsam::Pose3>(PoseKey(l1->getID(), 0)) *
          oTc_l1).translation().z(), 1e-3))
  EXPECT(assert_equal(
      0.0, init_vals.atDouble(JointAngleKey(
          my_robot.getJointByName("j1")->getID(), 0)), 1e-3));

  for (int t = 0; t <= std::roundl(ts[0] / dt); t++)
    EXPECT(assert_equal(
        0.0, (init_vals.at<gtsam::Pose3>(PoseKey(l1->getID(), t)) *
        oTc_l1).translation().z(), 1e-3));

  EXPECT(assert_equal(
      wTb_t[0],
      init_vals.at<gtsam::Pose3>(
          PoseKey(l2->getID(), std::roundl(ts[0] / dt))), 1e-3));
  EXPECT(assert_equal(
      0.0, (init_vals.at<gtsam::Pose3>(PoseKey(l1->getID(),
      std::roundl(ts[0] / dt))) * oTc_l1).translation().z(), 1e-3));
>>>>>>> e670388a
}

TEST(InitializeSolutionUtils, initialize_solution_zero_values) {
  auto my_robot =
      CreateRobotFromFile(std::string(URDF_PATH) + "/test/simple_urdf.urdf");

  auto l1 = my_robot.getLinkByName("l1");
  auto l2 = my_robot.getLinkByName("l2");

  gtsam::Pose3 wTb_i = l2->wTcom();

  gtsam::Pose3 oTc_l1 = gtsam::Pose3(gtsam::Rot3(), gtsam::Point3(0, 0, -1.0));
  ContactPoints contact_points = {
      ContactPoint{l1->name(), oTc_l1.translation(), 1, 0.0}};

  gtsam::Values init_vals =
      ZeroValues(my_robot, 0, 0.0, contact_points);

  for (auto&& link : my_robot.links())
    EXPECT(assert_equal(
<<<<<<< HEAD
        link->wTcom(),
        init_vals.at<gtsam::Pose3>(gtdynamics::PoseKey(link->getID(), 0))));
=======
        link->wTcom(), init_vals.at<gtsam::Pose3>(
            PoseKey(link->getID(), 0))));
>>>>>>> e670388a

  for (auto&& joint : my_robot.joints())
    EXPECT(assert_equal(
        0.0, init_vals.atDouble(JointAngleKey(joint->getID(), 0))));
}

TEST(InitializeSolutionUtils, initialize_solution_zero_values_trajectory) {
  auto my_robot =
      CreateRobotFromFile(std::string(URDF_PATH) + "/test/simple_urdf.urdf");

  auto l1 = my_robot.getLinkByName("l1");
  auto l2 = my_robot.getLinkByName("l2");

  gtsam::Pose3 wTb_i = l2->wTcom();

  gtsam::Pose3 oTc_l1 = gtsam::Pose3(gtsam::Rot3(), gtsam::Point3(0, 0, -1.0));
  ContactPoints contact_points = {
      ContactPoint{l1->name(), oTc_l1.translation(), 1, 0.0}};

  gtsam::Values init_vals =
      ZeroValuesTrajectory(my_robot, 100, -1, 0.0, contact_points);

  for (int t = 0; t <= 100; t++) {
    for (auto&& link : my_robot.links())
<<<<<<< HEAD
      EXPECT(assert_equal(
          link->wTcom(),
          init_vals.at<gtsam::Pose3>(gtdynamics::PoseKey(link->getID(), t))));

    for (auto&& joint : my_robot.joints())
      EXPECT(assert_equal(0.0, init_vals.atDouble(gtdynamics::JointAngleKey(
                                   joint->getID(), t))));
  }
}

TEST(initialize_solution_utils,
     initialize_solution_muli_phase_inverse_kinematics_trajectory) {
  auto my_robot =
      gtdynamics::Robot(std::string(URDF_PATH) + "/test/simple_urdf.urdf");

  auto l1 = my_robot.getLinkByName("l1");
  auto l2 = my_robot.getLinkByName("l2");

  gtsam::Pose3 wTb_i = l2->wTcom();

  gtsam::Pose3 oTc_l1 = gtsam::Pose3(gtsam::Rot3(), gtsam::Point3(0, 0, -1.0));

  gtdynamics::ContactPoint c =
      gtdynamics::ContactPoint{l1->name(), oTc_l1.translation(), 1, 0.0};
  gtdynamics::ContactPoints p0 = {c};
  gtdynamics::ContactPoints p1 = {};
  gtdynamics::ContactPoints p2 = {c};

  std::vector<gtdynamics::ContactPoints> phase_contact_points = {p0, p1, p2};
  std::vector<gtdynamics::Robot> robots(3, my_robot);

  // Number of descretized timesteps for each phase.
  int steps_per_phase = 100;
  std::vector<int> phase_steps(3, steps_per_phase);
  double gaussian_noise = 1e-8;

  auto graph_builder = gtdynamics::DynamicsGraph();
  // Transition graphs.
  gtsam::Vector3 gravity = (gtsam::Vector(3) << 0, 0, -9.8).finished();
  std::vector<gtsam::NonlinearFactorGraph> transition_graphs;
  transition_graphs = {
      graph_builder.dynamicsFactorGraph(robots[0], 1 * steps_per_phase, gravity,
                                        boost::none, p0),
      graph_builder.dynamicsFactorGraph(robots[1], 2 * steps_per_phase, gravity,
                                        boost::none, p0),
  };

  std::vector<gtsam::Pose3> wTb_t;
  std::vector<int> ts;

  wTb_t.push_back(gtsam::Pose3(gtsam::Rot3(), gtsam::Point3(1, 0, 0.2)));
  ts.push_back(3 * steps_per_phase);

  // Initial values for transition graphs.
  std::vector<gtsam::Values> transition_graph_init;
  transition_graph_init.push_back(gtdynamics::ZeroValues(
      robots[0], 1 * steps_per_phase, gaussian_noise, p0));
  transition_graph_init.push_back(gtdynamics::ZeroValues(
      robots[1], 2 * steps_per_phase, gaussian_noise, p0));

  gtsam::Values init_vals = gtdynamics::MultiPhaseInverseKinematicsTrajectory(
      robots, l2->name(), phase_steps, wTb_i, wTb_t, ts, transition_graph_init,
      1. / 240, gaussian_noise, phase_contact_points);

  EXPECT(assert_equal(
      wTb_i,
      init_vals.at(gtdynamics::PoseKey(l2->getID(), 0)).cast<gtsam::Pose3>(),
      1e-3));

  for (int i = 0; i < wTb_t.size(); i++)
    EXPECT(assert_equal(wTb_t[i],
                        init_vals.at(gtdynamics::PoseKey(l2->getID(), ts[i]))
                            .cast<gtsam::Pose3>(),
                        1e-3));

  // Make sure contacts respected during portions of the trajectory with contact
  // points.
  for (int i = 0; i < 100; i++) {  // Phase 0.
    gtsam::Pose3 wTol1 =
        init_vals.at(gtdynamics::PoseKey(l1->getID(), i)).cast<gtsam::Pose3>();
    gtsam::Pose3 wTc = wTol1 * oTc_l1;
    EXPECT(assert_equal(0.0, wTc.translation().z(), 1e-3));
  }
  for (int i = 200; i < 299; i++) {  // Phase 2.
    gtsam::Pose3 wTol1 =
        init_vals.at(gtdynamics::PoseKey(l1->getID(), i)).cast<gtsam::Pose3>();
    gtsam::Pose3 wTc = wTol1 * oTc_l1;
    EXPECT(assert_equal(0.0, wTc.translation().z(), 1e-3));
=======
      EXPECT(assert_equal(link->wTcom(),
        init_vals.at<gtsam::Pose3>(PoseKey(link->getID(), t))));

    for (auto&& joint : my_robot.joints())
      EXPECT(assert_equal(0.0,
        init_vals.atDouble(JointAngleKey(joint->getID(), t))));
>>>>>>> e670388a
  }
}

int main() {
  TestResult tr;
  return TestRegistry::runAllTests(tr);
}<|MERGE_RESOLUTION|>--- conflicted
+++ resolved
@@ -43,16 +43,6 @@
 
   int n_steps_final = static_cast<int>(std::round(T_f / dt));
 
-<<<<<<< HEAD
-  EXPECT(assert_equal(wTb_i, init_vals.at<gtsam::Pose3>(gtdynamics::PoseKey(
-                                 my_robot.getLinkByName("l1")->getID(), 0))));
-
-  EXPECT(
-      assert_equal(gtsam::Pose3(wTb_i.rotation().slerp(0.5, wTb_f.rotation()),
-                                gtsam::Point3(0.5, 0.5, 0.5)),
-                   init_vals.at<gtsam::Pose3>(gtdynamics::PoseKey(
-                       my_robot.getLinkByName("l1")->getID(), 5))));
-=======
   EXPECT(assert_equal(wTb_i,
     init_vals.at<gtsam::Pose3>(
         PoseKey(my_robot.getLinkByName("l1")->getID(), 0))));
@@ -62,19 +52,10 @@
                    gtsam::Point3(0.5, 0.5, 0.5)),
       init_vals.at<gtsam::Pose3>(
           PoseKey(my_robot.getLinkByName("l1")->getID(), 5))));
->>>>>>> e670388a
 
   EXPECT(assert_equal(
       gtsam::Pose3(wTb_i.rotation().slerp(0.9, wTb_f.rotation()),
                    gtsam::Point3(0.9, 0.9, 0.9)),
-<<<<<<< HEAD
-      init_vals.at<gtsam::Pose3>(gtdynamics::PoseKey(
-          my_robot.getLinkByName("l1")->getID(), n_steps_final - 1))));
-
-  EXPECT(assert_equal(
-      wTb_f, init_vals.at<gtsam::Pose3>(gtdynamics::PoseKey(
-                 my_robot.getLinkByName("l1")->getID(), n_steps_final))));
-=======
       init_vals.at<gtsam::Pose3>(
           PoseKey(my_robot.getLinkByName("l1")->getID(), n_steps_final - 1))));
 
@@ -82,7 +63,6 @@
       wTb_f,
       init_vals.at<gtsam::Pose3>(
           PoseKey(my_robot.getLinkByName("l1")->getID(), n_steps_final))));
->>>>>>> e670388a
 }
 
 TEST(InitializeSolutionUtils, InitializeSolutionInterpolationMultiPhase) {
@@ -101,20 +81,6 @@
       InitializeSolutionInterpolationMultiPhase(
           my_robot, "l1", wTb_i, wTb_t, ts, dt);
 
-<<<<<<< HEAD
-  EXPECT(assert_equal(wTb_i, init_vals.at<gtsam::Pose3>(gtdynamics::PoseKey(
-                                 my_robot.getLinkByName("l1")->getID(), 0))));
-
-  EXPECT(assert_equal(gtsam::Pose3(gtsam::Rot3::RzRyRx(M_PI / 2, 0, 0),
-                                   gtsam::Point3(0, -1, 1)),
-                      init_vals.at<gtsam::Pose3>(gtdynamics::PoseKey(
-                          my_robot.getLinkByName("l2")->getID(), 0)),
-                      1e-3));
-
-  EXPECT(
-      assert_equal(wTb_t[0], init_vals.at<gtsam::Pose3>(gtdynamics::PoseKey(
-                                 my_robot.getLinkByName("l1")->getID(), 5))));
-=======
   EXPECT(assert_equal(wTb_i,
     init_vals.at<gtsam::Pose3>(
         PoseKey(my_robot.getLinkByName("l1")->getID(), 0))));
@@ -129,7 +95,6 @@
       wTb_t[0],
       init_vals.at<gtsam::Pose3>(
           PoseKey(my_robot.getLinkByName("l1")->getID(), 5))));
->>>>>>> e670388a
 
   EXPECT(assert_equal(
       gtsam::Pose3(wTb_t[0].rotation().slerp(0.8, wTb_t[1].rotation()),
@@ -137,16 +102,10 @@
       init_vals.at<gtsam::Pose3>(
           PoseKey(my_robot.getLinkByName("l1")->getID(), 9))));
 
-<<<<<<< HEAD
-  EXPECT(
-      assert_equal(wTb_t[1], init_vals.at<gtsam::Pose3>(gtdynamics::PoseKey(
-                                 my_robot.getLinkByName("l1")->getID(), 10))));
-=======
   EXPECT(assert_equal(
       wTb_t[1],
       init_vals.at<gtsam::Pose3>(
           PoseKey(my_robot.getLinkByName("l1")->getID(), 10))));
->>>>>>> e670388a
 }
 
 TEST(InitializeSolutionUtils, InitializeSolutionInverseKinematics) {
@@ -203,65 +162,39 @@
       contact_points);
 
   EXPECT(assert_equal(
-<<<<<<< HEAD
-      wTb_i, init_vals.at<gtsam::Pose3>(gtdynamics::PoseKey(l2->getID(), 0)),
-      1e-3));
+      wTb_i, init_vals.at<gtsam::Pose3>(PoseKey(l2->getID(), 0)), 1e-3));
 
   EXPECT(assert_equal(
       0.0,
-      (init_vals.at<gtsam::Pose3>(gtdynamics::PoseKey(l1->getID(), 0)) * oTc_l1)
+      (init_vals.at<gtsam::Pose3>(PoseKey(l1->getID(), 0)) * oTc_l1)
           .translation()
           .z(),
-      1e-3))
+       1e-3))
   EXPECT(assert_equal(0.0,
-                      init_vals.atDouble(gtdynamics::JointAngleKey(
+                      init_vals.atDouble(JointAngleKey(
                           my_robot.getJointByName("j1")->getID(), 0)),
                       1e-3));
 
   for (int t = 0; t <= std::roundl(ts[0] / dt); t++)
     EXPECT(assert_equal(
         0.0,
-        (init_vals.at<gtsam::Pose3>(gtdynamics::PoseKey(l1->getID(), t)) *
-         oTc_l1)
+        (init_vals.at<gtsam::Pose3>(PoseKey(l1->getID(), t)) *
+        oTc_l1)
             .translation()
             .z(),
         1e-3));
 
   EXPECT(assert_equal(wTb_t[0],
-                      init_vals.at<gtsam::Pose3>(gtdynamics::PoseKey(
+                      init_vals.at<gtsam::Pose3>(PoseKey(
                           l2->getID(), std::roundl(ts[0] / dt))),
                       1e-3));
   EXPECT(assert_equal(0.0,
-                      (init_vals.at<gtsam::Pose3>(gtdynamics::PoseKey(
-                           l1->getID(), std::roundl(ts[0] / dt))) *
-                       oTc_l1)
-                          .translation()
-                          .z(),
-                      1e-3));
-=======
-      wTb_i, init_vals.at<gtsam::Pose3>(PoseKey(l2->getID(), 0)), 1e-3));
-
-  EXPECT(assert_equal(
-      0.0,
-      (init_vals.at<gtsam::Pose3>(PoseKey(l1->getID(), 0)) *
-          oTc_l1).translation().z(), 1e-3))
-  EXPECT(assert_equal(
-      0.0, init_vals.atDouble(JointAngleKey(
-          my_robot.getJointByName("j1")->getID(), 0)), 1e-3));
-
-  for (int t = 0; t <= std::roundl(ts[0] / dt); t++)
-    EXPECT(assert_equal(
-        0.0, (init_vals.at<gtsam::Pose3>(PoseKey(l1->getID(), t)) *
-        oTc_l1).translation().z(), 1e-3));
-
-  EXPECT(assert_equal(
-      wTb_t[0],
-      init_vals.at<gtsam::Pose3>(
-          PoseKey(l2->getID(), std::roundl(ts[0] / dt))), 1e-3));
-  EXPECT(assert_equal(
-      0.0, (init_vals.at<gtsam::Pose3>(PoseKey(l1->getID(),
-      std::roundl(ts[0] / dt))) * oTc_l1).translation().z(), 1e-3));
->>>>>>> e670388a
+                      (init_vals.at<gtsam::Pose3>(PoseKey(
+                          l1->getID(), std::roundl(ts[0] / dt))) *
+                          oTc_l1)
+                             .translation()
+                             .z(),
+                       1e-3));
 }
 
 TEST(InitializeSolutionUtils, initialize_solution_zero_values) {
@@ -282,13 +215,9 @@
 
   for (auto&& link : my_robot.links())
     EXPECT(assert_equal(
-<<<<<<< HEAD
-        link->wTcom(),
-        init_vals.at<gtsam::Pose3>(gtdynamics::PoseKey(link->getID(), 0))));
-=======
-        link->wTcom(), init_vals.at<gtsam::Pose3>(
+        link->wTcom(), 
+        init_vals.at<gtsam::Pose3>(
             PoseKey(link->getID(), 0))));
->>>>>>> e670388a
 
   for (auto&& joint : my_robot.joints())
     EXPECT(assert_equal(
@@ -313,13 +242,12 @@
 
   for (int t = 0; t <= 100; t++) {
     for (auto&& link : my_robot.links())
-<<<<<<< HEAD
       EXPECT(assert_equal(
           link->wTcom(),
-          init_vals.at<gtsam::Pose3>(gtdynamics::PoseKey(link->getID(), t))));
+          init_vals.at<gtsam::Pose3>(PoseKey(link->getID(), t))));
 
     for (auto&& joint : my_robot.joints())
-      EXPECT(assert_equal(0.0, init_vals.atDouble(gtdynamics::JointAngleKey(
+      EXPECT(assert_equal(0.0, init_vals.atDouble(JointAngleKey(
                                    joint->getID(), t))));
   }
 }
@@ -327,7 +255,7 @@
 TEST(initialize_solution_utils,
      initialize_solution_muli_phase_inverse_kinematics_trajectory) {
   auto my_robot =
-      gtdynamics::Robot(std::string(URDF_PATH) + "/test/simple_urdf.urdf");
+      Robot(std::string(URDF_PATH) + "/test/simple_urdf.urdf");
 
   auto l1 = my_robot.getLinkByName("l1");
   auto l2 = my_robot.getLinkByName("l2");
@@ -336,21 +264,21 @@
 
   gtsam::Pose3 oTc_l1 = gtsam::Pose3(gtsam::Rot3(), gtsam::Point3(0, 0, -1.0));
 
-  gtdynamics::ContactPoint c =
-      gtdynamics::ContactPoint{l1->name(), oTc_l1.translation(), 1, 0.0};
-  gtdynamics::ContactPoints p0 = {c};
-  gtdynamics::ContactPoints p1 = {};
-  gtdynamics::ContactPoints p2 = {c};
-
-  std::vector<gtdynamics::ContactPoints> phase_contact_points = {p0, p1, p2};
-  std::vector<gtdynamics::Robot> robots(3, my_robot);
+  ContactPoint c =
+      ContactPoint{l1->name(), oTc_l1.translation(), 1, 0.0};
+  ContactPoints p0 = {c};
+  ContactPoints p1 = {};
+  ContactPoints p2 = {c};
+
+  std::vector<ContactPoints> phase_contact_points = {p0, p1, p2};
+  std::vector<Robot> robots(3, my_robot);
 
   // Number of descretized timesteps for each phase.
   int steps_per_phase = 100;
   std::vector<int> phase_steps(3, steps_per_phase);
   double gaussian_noise = 1e-8;
 
-  auto graph_builder = gtdynamics::DynamicsGraph();
+  auto graph_builder = DynamicsGraph();
   // Transition graphs.
   gtsam::Vector3 gravity = (gtsam::Vector(3) << 0, 0, -9.8).finished();
   std::vector<gtsam::NonlinearFactorGraph> transition_graphs;
@@ -369,23 +297,23 @@
 
   // Initial values for transition graphs.
   std::vector<gtsam::Values> transition_graph_init;
-  transition_graph_init.push_back(gtdynamics::ZeroValues(
+  transition_graph_init.push_back(ZeroValues(
       robots[0], 1 * steps_per_phase, gaussian_noise, p0));
-  transition_graph_init.push_back(gtdynamics::ZeroValues(
+  transition_graph_init.push_back(ZeroValues(
       robots[1], 2 * steps_per_phase, gaussian_noise, p0));
 
-  gtsam::Values init_vals = gtdynamics::MultiPhaseInverseKinematicsTrajectory(
+  gtsam::Values init_vals = MultiPhaseInverseKinematicsTrajectory(
       robots, l2->name(), phase_steps, wTb_i, wTb_t, ts, transition_graph_init,
       1. / 240, gaussian_noise, phase_contact_points);
 
   EXPECT(assert_equal(
       wTb_i,
-      init_vals.at(gtdynamics::PoseKey(l2->getID(), 0)).cast<gtsam::Pose3>(),
+      init_vals.at(PoseKey(l2->getID(), 0)).cast<gtsam::Pose3>(),
       1e-3));
 
   for (int i = 0; i < wTb_t.size(); i++)
     EXPECT(assert_equal(wTb_t[i],
-                        init_vals.at(gtdynamics::PoseKey(l2->getID(), ts[i]))
+                        init_vals.at(PoseKey(l2->getID(), ts[i]))
                             .cast<gtsam::Pose3>(),
                         1e-3));
 
@@ -393,23 +321,15 @@
   // points.
   for (int i = 0; i < 100; i++) {  // Phase 0.
     gtsam::Pose3 wTol1 =
-        init_vals.at(gtdynamics::PoseKey(l1->getID(), i)).cast<gtsam::Pose3>();
+        init_vals.at(PoseKey(l1->getID(), i)).cast<gtsam::Pose3>();
     gtsam::Pose3 wTc = wTol1 * oTc_l1;
     EXPECT(assert_equal(0.0, wTc.translation().z(), 1e-3));
   }
   for (int i = 200; i < 299; i++) {  // Phase 2.
     gtsam::Pose3 wTol1 =
-        init_vals.at(gtdynamics::PoseKey(l1->getID(), i)).cast<gtsam::Pose3>();
+        init_vals.at(PoseKey(l1->getID(), i)).cast<gtsam::Pose3>();
     gtsam::Pose3 wTc = wTol1 * oTc_l1;
     EXPECT(assert_equal(0.0, wTc.translation().z(), 1e-3));
-=======
-      EXPECT(assert_equal(link->wTcom(),
-        init_vals.at<gtsam::Pose3>(PoseKey(link->getID(), t))));
-
-    for (auto&& joint : my_robot.joints())
-      EXPECT(assert_equal(0.0,
-        init_vals.atDouble(JointAngleKey(joint->getID(), t))));
->>>>>>> e670388a
   }
 }
 
