--- conflicted
+++ resolved
@@ -50,18 +50,11 @@
 
   auto graph_builder = DynamicsGraph();
   int t = 0;
-<<<<<<< HEAD
-  gtsam::Values joint_angles, joint_vels, joint_torques;
+  JointValues joint_angles, joint_vels, joint_accels, joint_torques;
   joint_angles.insert(my_robot.getJointByName("j1")->getKey(), 0.0);
   joint_vels.insert(my_robot.getJointByName("j1")->getKey(), 0.0);
+  joint_accels.insert(my_robot.getJointByName("j1")->getKey(), 4.0);
   joint_torques.insert(my_robot.getJointByName("j1")->getKey(), 1.0);
-=======
-  Robot::JointValues joint_angles, joint_vels, joint_torques, joint_accels;
-  joint_angles["j1"] = 0;
-  joint_vels["j1"] = 0;
-  joint_torques["j1"] = 1;
-  joint_accels["j1"] = 4;
->>>>>>> bf9a6c93
   std::string prior_link_name = "l1";
   auto l1 = my_robot.getLinkByName(prior_link_name);
   gtsam::Vector6 V_l1 = gtsam::Vector6::Zero();
