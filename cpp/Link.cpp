/**
 * @file  link.cpp
 * @brief manipulator link
 * @Author: Frank Dellaert and Mandy Xie
 */

#include <Link.h>

using namespace std;
using namespace gtsam;

namespace manipulator {

Symbol T(int j) { return Symbol('T', j); }
Symbol a(int j) { return Symbol('a', j); }
Symbol F(int j) { return Symbol('F', j); }
Symbol t(int j) { return Symbol('t', j); }
Symbol V(int j) { return Symbol('V', j); }
Symbol J(int j) { return Symbol('J', j); }

/// @name Testable
/// @{

/** print with optional string */
void Link::print(const std::string &s) const {
  std::cout << s << " Link joint type is " << jointType_ << std::endl;
  std::cout << " Link mass is " << mass_ << std::endl;
}

/// @}

boost::shared_ptr<JacobianFactor> Link::BaseTwistAccelFactor(
    const gtsam::Vector6 &base_twist_accel) {
  return boost::make_shared<gtsam::JacobianFactor>(
      T(0), gtsam::I_6x6, base_twist_accel,
      gtsam::noiseModel::Constrained::All(6));
}

<<<<<<< HEAD
boost::shared_ptr<JacobianFactor> Link::ToolWrenchFactor(
    int N, const gtsam::Vector6 &external_wrench) {
=======
boost::shared_ptr<JacobianFactor> Link::firstTwistAccelFactor(
    const gtsam::Vector6 &base_twist_accel, const Pose3 &jTi,
    double joint_vel_j, const Vector6 &twist_j, double acceleration_j) const {
  gttic_(Link_FirstTwistAccelFactor);
  // Twist acceleration in this link as a function of previous and joint accel.
  // We need to know our screw axis, and an adjoint map:
  Vector6 A_j = screwAxis_;  // joint axis expressed in COM frame
  Matrix6 ad_j = Pose3::adjointMap(twist_j);
  // Given the above Equation 8.47 can be written as
  // T(j) - jTi.AdjointMap() * T(j-1) == ad_j * A_j * joint_vel_j  + A_j *
  // acceleration_j
  Vector6 rhs = ad_j * A_j * joint_vel_j + A_j * acceleration_j +
                jTi.AdjointMap() * base_twist_accel;
  return boost::make_shared<gtsam::JacobianFactor>(
      T(1), gtsam::I_6x6, rhs, gtsam::noiseModel::Constrained::All(6));
}

boost::shared_ptr<JacobianFactor> Link::firstTwistAccelFactor(
    const gtsam::Vector6 &base_twist_accel, const Pose3 &jTi,
    double joint_vel_j, const Vector6 &twist_j) const {
  gttic_(Link_FirstTwistAccelFactor);
  // Twist acceleration in this link as a function of previous and joint accel.
  // We need to know our screw axis, and an adjoint map:
  Vector6 A_j = screwAxis_;  // joint axis expressed in COM frame
  Matrix6 ad_j = Pose3::adjointMap(twist_j);
  // Given the above Equation 8.47 can be written as
  // T(j) - jTi.AdjointMap() * T(j-1) == ad_j * A_j * joint_vel_j  + A_j *
  // acceleration_j
  Vector6 rhs = ad_j * A_j * joint_vel_j +
                jTi.AdjointMap() * base_twist_accel;
  return boost::make_shared<gtsam::JacobianFactor>(
      T(1), gtsam::I_6x6, a(1), -A_j, rhs, gtsam::noiseModel::Constrained::All(6));
}

boost::shared_ptr<JacobianFactor> Link::ToolWrenchFactor(
    int N, const gtsam::Vector6 &external_wrench) {
  gttic_(Link_ToolWrenchFactor);
>>>>>>> 3f0cb47a
  return boost::make_shared<gtsam::JacobianFactor>(
      F(N + 1), gtsam::I_6x6, -external_wrench,
      gtsam::noiseModel::Constrained::All(6));
}

boost::shared_ptr<JacobianFactor> Link::lastWrenchFactor(
    const gtsam::Vector6 &external_wrench, int j, const Vector6 &twist_j,
    const Pose3 &kTj, boost::optional<Vector3 &> gravity) const {
  gttic_(Link_lastWrenchFactor);
  // Wrench on this link is due to acceleration and reaction to next link.
  // We need inertia, coriolis forces, gravity, and an Adjoint map:
  Matrix6 ad_j = Pose3::adjointMap(twist_j);
  Matrix6 G_j = inertiaMatrix();
  auto jAk = kTj.AdjointMap().transpose();
  Vector6 rhs = ad_j.transpose() * G_j * twist_j + jAk * external_wrench;

  if (gravity) {
    Vector gravitational_force = *gravity * mass();
    for (int i = 3; i < 6; ++i) {
      rhs[i] += gravitational_force[i - 3];
    }
  }
  // Given the above Equation 8.48 can be written as
  // G_j * T(j) - F(j) == jAk * external_wrench + coriolis_j [+ gravity]
  return boost::make_shared<gtsam::JacobianFactor>(
      T(j), G_j, F(j), -I_6x6, rhs, noiseModel::Constrained::All(6));
}

boost::shared_ptr<JacobianFactor> Link::twistFactor(int j, const Pose3 &jTi,
                                                    double joint_vel_j) const {
  Vector6 A_j = screwAxis_;  // joint axis expressed in COM frame
  Vector6 joint_twist = A_j * joint_vel_j;

  if (j == 1) {
    return boost::make_shared<gtsam::JacobianFactor>(
        V(j), I_6x6, joint_twist, noiseModel::Constrained::All(6));
  } else {
    // Equation 8.45 in MR, page 292
    // V(j) - np.dot(jTi.AdjointMap(), V(j-1)) == joint_twist
    return boost::make_shared<gtsam::JacobianFactor>(
        V(j), I_6x6, V(j - 1), -jTi.AdjointMap(), joint_twist,
        noiseModel::Constrained::All(6));
  }
}

boost::shared_ptr<JacobianFactor> Link::wrenchFactor(
    int j, const Vector6 &twist_j, const Pose3 &kTj,
    const boost::optional<Vector3> &gravity) const {
  // Wrench on this link is due to acceleration and reaction to next link.
  // We need inertia, coriolis forces, gravity, and an Adjoint map:
  Matrix6 ad_j = Pose3::adjointMap(twist_j);
  Matrix6 G_j = inertiaMatrix();
  Vector6 rhs = ad_j.transpose() * G_j * twist_j;

  if (gravity) {
    Vector gravitational_force = *gravity * mass();
    for (int i = 3; i < 6; ++i) {
      rhs[i] += gravitational_force[i - 3];
    }
  }

  auto jAk = kTj.AdjointMap().transpose();

  // Given the above Equation 8.48 can be written as
  // G_j * T(j) - F(j) + jAk * F(j + 1) == coriolis_j [+ gravity]
  return boost::make_shared<gtsam::JacobianFactor>(
      T(j), G_j, F(j), -I_6x6, F(j + 1), jAk, rhs,
      noiseModel::Constrained::All(6));
}

gtsam::GaussianFactorGraph Link::forwardLoopFactor(
    int j, const gtsam::Vector6 &screw_axis, const gtsam::Pose3 &jTi,
    double joint_vel_j, double torque_j) {
  GaussianFactorGraph factors = GaussianFactorGraph();
  // Twist of base link is zero
  auto twist_j = Vector6::Zero();
  Vector6 A_j = screw_axis;  // joint axis expressed in base frame
  Matrix6 ad_j = Pose3::adjointMap(twist_j);

  // add twist acceleration factor
  // Given the above Equation 8.47 can be written as
  // T(j) - A_j * a(j) - jTi.AdjointMap() * T(j-1) == ad_j * A_j * joint_vel_j
  Vector6 rhs = ad_j * A_j * joint_vel_j;
  factors.add(T(0), I_6x6, a(j), -A_j, T(j - 1),
              -jTi.AdjointMap(), rhs, noiseModel::Constrained::All(6));

  // add planar wrench factor to fix the indeterminate issue
  Matrix36 J_wrench;
  J_wrench << 1, 0, 0, 0, 0, 0,  //
      0, 1, 0, 0, 0, 0,          //
      0, 0, 0, 0, 0, 1;
  factors.add(F(j), J_wrench, gtsam::Vector3::Zero(), noiseModel::Constrained::All(3));

  // add torque factor
  // Torque is always wrench projected on screw axis.
  // Equation 8.49 can be written as
  // A_j.transpose() * F(j).transpose() == torque_j
  factors.add(F(j), A_j.transpose(), Vector1(torque_j),
              noiseModel::Constrained::All(1));
  return factors;
}

gtsam::GaussianFactorGraph Link::inverseLoopFactor(
    int j, const gtsam::Vector6 &screw_axis, const gtsam::Pose3 &jTi,
    double joint_vel_j, double acceleration_j, double internal_torque) {
  GaussianFactorGraph factors = GaussianFactorGraph();
  // Twist of base link is zero
  auto twist_j = Vector6::Zero();
  Vector6 A_j = screw_axis;  // joint axis expressed in base frame
  Matrix6 ad_j = Pose3::adjointMap(twist_j);

  // add twist acceleration factor
  // Given the above Equation 8.47 can be written as
  // T(j) - jTi.AdjointMap() * T(j-1) == ad_j * A_j * joint_vel_j + A_j * a(j)
  Vector6 rhs = ad_j * A_j * joint_vel_j + A_j * acceleration_j;
  factors.add(T(0), I_6x6, T(j-1), -jTi.AdjointMap(), rhs,
              noiseModel::Constrained::All(6));

  // add planar wrench factor to fix the indeterminate issue
  Matrix36 J_wrench;
  J_wrench << 1, 0, 0, 0, 0, 0,  //
      0, 1, 0, 0, 0, 0,          //
      0, 0, 0, 0, 0, 1;
  factors.add(F(j), J_wrench, gtsam::Vector3::Zero(), noiseModel::Constrained::All(3));

  // Torque is always wrench projected on screw axis.
  // Equation 8.49 can be written as
  // A_j.transpose() * F(j).transpose() == torque_j
  // internal_torque includes spring torque and damping torque
  factors.add(F(j), A_j.transpose(), t(j), -I_1x1, Vector1(internal_torque),
              noiseModel::Constrained::All(1));

  return factors;
}

GaussianFactorGraph Link::forwardFactors(
    int j, const Pose3 &jTi, double joint_vel_j, const Vector6 &twist_j,
    double torque_j, const Pose3 &kTj,
    const boost::optional<Vector3> &gravity) const {
  GaussianFactorGraph factors = GaussianFactorGraph();

  // Twist acceleration in this link as a function of previous and joint accel.
  // We need to know our screw axis, and an adjoint map:
  Vector6 A_j = screwAxis_;  // joint axis expressed in COM frame
  Matrix6 ad_j = Pose3::adjointMap(twist_j);

  // Given the above Equation 8.47 can be written as
  // T(j) - A_j * a(j) - jTi.AdjointMap() * T(j-1) == ad_j * A_j * joint_vel_j
  Vector6 rhs = ad_j * A_j * joint_vel_j;
  factors.add(T(j), I_6x6, a(j), -A_j, T(j - 1), -jTi.AdjointMap(), rhs,
              noiseModel::Constrained::All(6));

  // Wrench on this link is due to acceleration and reaction to next link.
  factors.push_back(wrenchFactor(j, twist_j, kTj, gravity));

  // Torque is always wrench projected on screw axis.
  // Equation 8.49 can be written as
  // A_j.transpose() * F(j).transpose() == torque_j
  factors.add(F(j), A_j.transpose(), Vector1(torque_j),
              noiseModel::Constrained::All(1));

  return factors;
}

GaussianFactorGraph Link::reducedForwardFactors(
    int j, int N, const Pose3 &jTi, double joint_vel_j, const Vector6 &twist_j,
    double torque_j, const Pose3 &kTj,
    boost::optional<Vector3 &> gravity) const {
  gttic_(Link_forwardFactors);
  GaussianFactorGraph factors = GaussianFactorGraph();

  // Twist acceleration in this link as a function of previous and joint accel.
  // We need to know our screw axis, and an adjoint map:
  Vector6 A_j = screwAxis_;  // joint axis expressed in COM frame
  Matrix6 ad_j = Pose3::adjointMap(twist_j);

  // Given the above Equation 8.47 can be written as
  // T(j) - A_j * a(j) - jTi.AdjointMap() * T(j-1) == ad_j * A_j * joint_vel_j
  if (j > 1) {
    Vector6 rhs = ad_j * A_j * joint_vel_j;
    factors.add(T(j), I_6x6, a(j), -A_j, T(j - 1), -jTi.AdjointMap(), rhs,
                noiseModel::Constrained::All(6));
  }

  // Wrench on this link is due to acceleration and reaction to next link.
  if (j < N) {
    factors.push_back(wrenchFactor(j, twist_j, kTj, gravity));
  }

  // Torque is always wrench projected on screw axis.
  // Equation 8.49 can be written as
  // A_j.transpose() * F(j).transpose() == torque_j
  factors.add(F(j), A_j.transpose(), Vector1(torque_j),
              noiseModel::Constrained::All(1));

  return factors;
}

GaussianFactorGraph Link::inverseFactors(
    int j, const Pose3 &jTi, double joint_vel_j, const Vector6 &twist_j,
    double acceleration_j, const Pose3 &kTj,
<<<<<<< HEAD
    const boost::optional<Vector3> &gravity) const {
=======
    boost::optional<Vector3 &> gravity, double internal_torque) const {
>>>>>>> 3f0cb47a
  GaussianFactorGraph factors = GaussianFactorGraph();

  // Twist acceleration in this link as a function of previous and joint accel.
  // We need to know our screw axis, and an adjoint map:
  Vector6 A_j = screwAxis_;  // joint axis expressed in COM frame
  Matrix6 ad_j = Pose3::adjointMap(twist_j);
  // Given the above Equation 8.47 can be written as
  // T(j) - jTi.AdjointMap() * T(j-1) == ad_j * A_j * joint_vel_j  + A_j *
  // acceleration_j
  Vector6 rhs = ad_j * A_j * joint_vel_j + A_j * acceleration_j;
  factors.add(T(j), I_6x6, T(j - 1), -jTi.AdjointMap(), rhs,
              noiseModel::Constrained::All(6));

  // Wrench on this link is due to acceleration and reaction to next link.
  factors.push_back(wrenchFactor(j, twist_j, kTj, gravity));

  // Torque is always wrench projected on screw axis.
  // Equation 8.49 can be written as
  // A_j.transpose() * F(j).transpose() == torque_j
  factors.add(F(j), A_j.transpose(), t(j), -I_1x1, Vector1(internal_torque),
              noiseModel::Constrained::All(1));

  return factors;
}

GaussianFactorGraph Link::reducedInverseFactors(
    int j, int N, const Pose3 &jTi, double joint_vel_j, const Vector6 &twist_j,
    double acceleration_j, const Pose3 &kTj,
    boost::optional<Vector3 &> gravity, double internal_torque) const {
  gttic_(Link_inverseFactors);
  GaussianFactorGraph factors = GaussianFactorGraph();

  // Twist acceleration in this link as a function of previous and joint accel.
  // We need to know our screw axis, and an adjoint map:
  Vector6 A_j = screwAxis_;  // joint axis expressed in COM frame
  Matrix6 ad_j = Pose3::adjointMap(twist_j);
  // Given the above Equation 8.47 can be written as
  // T(j) - jTi.AdjointMap() * T(j-1) == ad_j * A_j * joint_vel_j  + A_j *
  // acceleration_j
  if (j > 1) {
    Vector6 rhs = ad_j * A_j * joint_vel_j + A_j * acceleration_j;
    factors.add(T(j), I_6x6, T(j - 1), -jTi.AdjointMap(), rhs,
                noiseModel::Constrained::All(6));
  }

  // Wrench on this link is due to acceleration and reaction to next link.
  if (j < N) {
    factors.push_back(wrenchFactor(j, twist_j, kTj, gravity));
  }

  // Torque is always wrench projected on screw axis.
  // Equation 8.49 can be written as
  // A_j.transpose() * F(j).transpose() == torque_j
  factors.add(F(j), A_j.transpose(), t(j), -I_1x1, Vector1(internal_torque),
              noiseModel::Constrained::All(1));

  return factors;
}
}  // namespace manipulator<|MERGE_RESOLUTION|>--- conflicted
+++ resolved
@@ -36,10 +36,6 @@
       gtsam::noiseModel::Constrained::All(6));
 }
 
-<<<<<<< HEAD
-boost::shared_ptr<JacobianFactor> Link::ToolWrenchFactor(
-    int N, const gtsam::Vector6 &external_wrench) {
-=======
 boost::shared_ptr<JacobianFactor> Link::firstTwistAccelFactor(
     const gtsam::Vector6 &base_twist_accel, const Pose3 &jTi,
     double joint_vel_j, const Vector6 &twist_j, double acceleration_j) const {
@@ -77,7 +73,6 @@
 boost::shared_ptr<JacobianFactor> Link::ToolWrenchFactor(
     int N, const gtsam::Vector6 &external_wrench) {
   gttic_(Link_ToolWrenchFactor);
->>>>>>> 3f0cb47a
   return boost::make_shared<gtsam::JacobianFactor>(
       F(N + 1), gtsam::I_6x6, -external_wrench,
       gtsam::noiseModel::Constrained::All(6));
@@ -85,7 +80,7 @@
 
 boost::shared_ptr<JacobianFactor> Link::lastWrenchFactor(
     const gtsam::Vector6 &external_wrench, int j, const Vector6 &twist_j,
-    const Pose3 &kTj, boost::optional<Vector3 &> gravity) const {
+    const Pose3 &kTj, const boost::optional<Vector3> &gravity) const {
   gttic_(Link_lastWrenchFactor);
   // Wrench on this link is due to acceleration and reaction to next link.
   // We need inertia, coriolis forces, gravity, and an Adjoint map:
@@ -245,7 +240,7 @@
 GaussianFactorGraph Link::reducedForwardFactors(
     int j, int N, const Pose3 &jTi, double joint_vel_j, const Vector6 &twist_j,
     double torque_j, const Pose3 &kTj,
-    boost::optional<Vector3 &> gravity) const {
+    const boost::optional<Vector3> &gravity) const {
   gttic_(Link_forwardFactors);
   GaussianFactorGraph factors = GaussianFactorGraph();
 
@@ -279,11 +274,7 @@
 GaussianFactorGraph Link::inverseFactors(
     int j, const Pose3 &jTi, double joint_vel_j, const Vector6 &twist_j,
     double acceleration_j, const Pose3 &kTj,
-<<<<<<< HEAD
-    const boost::optional<Vector3> &gravity) const {
-=======
-    boost::optional<Vector3 &> gravity, double internal_torque) const {
->>>>>>> 3f0cb47a
+    const boost::optional<Vector3> &gravity, double internal_torque) const {
   GaussianFactorGraph factors = GaussianFactorGraph();
 
   // Twist acceleration in this link as a function of previous and joint accel.
@@ -312,7 +303,7 @@
 GaussianFactorGraph Link::reducedInverseFactors(
     int j, int N, const Pose3 &jTi, double joint_vel_j, const Vector6 &twist_j,
     double acceleration_j, const Pose3 &kTj,
-    boost::optional<Vector3 &> gravity, double internal_torque) const {
+    const boost::optional<Vector3> &gravity, double internal_torque) const {
   gttic_(Link_inverseFactors);
   GaussianFactorGraph factors = GaussianFactorGraph();
 
