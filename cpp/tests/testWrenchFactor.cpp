--- conflicted
+++ resolved
@@ -25,12 +25,8 @@
 
 namespace example {
 // R link example
-<<<<<<< HEAD
 DhLink dh_r = DhLink(0, 0, 2, 0, 'R', 1, Point3(-1, 0, 0), Z_3x3,
                        -180, 10, 180);
-=======
-DH_Link dh_r = DH_Link(0, 0, 2, 0, 'R', 1, Point3(-1, 0, 0), Z_3x3);
->>>>>>> 3f0cb47a
 // nosie model
 noiseModel::Gaussian::shared_ptr cost_model =
     noiseModel::Gaussian::Covariance(I_6x6);
