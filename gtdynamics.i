--- conflicted
+++ resolved
@@ -694,11 +694,11 @@
   int numTimeSteps() const;
   void print(const string &s = "");
   gtsam::NonlinearFactorGraph
-  contactLinkObjectives(const gtdynamics::ContactPoints &all_contact_points,
-                        const gtsam::Point3 &step,
-                        const gtsam::SharedNoiseModel &cost_model,
-                        const gtdynamics::Robot &robot, size_t k_start,
-                        std::map<string, gtsam::Point3> @cp_goals) const;
+  contactPointObjectives(const gtdynamics::ContactPoints &all_contact_points,
+                         const gtsam::Point3 &step,
+                         const gtsam::SharedNoiseModel &cost_model,
+                         const gtdynamics::Robot &robot, size_t k_start,
+                         std::map<string, gtsam::Point3> @cp_goals) const;
   gtsam::Matrix jointMatrix(const gtdynamics::Robot &robot,
                             const gtsam::Values &results, size_t k = 0,
                             double dt) const;
@@ -718,17 +718,10 @@
   initContactPointGoal(const gtdynamics::Robot &robot) const;
   std::vector<string> swingLinks(size_t p) const;
   gtsam::NonlinearFactorGraph
-<<<<<<< HEAD
-  contactLinkObjectives(const gtsam::Point3 &step,
-                        const gtsam::SharedNoiseModel &cost_model,
-                        const gtdynamics::Robot &robot, size_t k_start,
-                        std::map<string, gtsam::Point3> @cp_goals) const;
-=======
-  contactPointObjectives(const gtdynamics::Robot &robot,
+  contactPointObjectives(const gtsam::Point3 &step,
                          const gtsam::SharedNoiseModel &cost_model,
-                         const gtsam::Point3 &step, size_t k_start,
+                         const gtdynamics::Robot &robot, size_t k_start,
                          std::map<string, gtsam::Point3> @cp_goals) const;
->>>>>>> 99b4152f
 };
 
 #include <gtdynamics/utils/Trajectory.h>
@@ -762,13 +755,8 @@
                                   const gtsam::SharedNoiseModel &cost_model,
                                   const gtsam::Point3 &goal_point) const;
   gtsam::NonlinearFactorGraph
-<<<<<<< HEAD
-  contactLinkObjectives(const gtsam::SharedNoiseModel &cost_model,
-                        const gtsam::Point3 &step) const;
-=======
   contactPointObjectives(const gtsam::SharedNoiseModel &cost_model,
                          const gtsam::Point3 &step) const;
->>>>>>> 99b4152f
   void addMinimumTorqueFactors(gtsam::NonlinearFactorGraph @graph,
                                const gtsam::SharedNoiseModel &cost_model) const;
   void addBoundaryConditions(
