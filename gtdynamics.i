// GTDynamics Wrapper Interface File

virtual class gtsam::NonlinearFactor;
virtual class gtsam::NoiseModelFactor;
virtual class gtsam::NonlinearFactorGraph;
virtual class gtsam::Values;

namespace gtdynamics {

#include <gtdynamics/config.h>
const string URDF_PATH = kUrdfPath;
const string SDF_PATH = kSdfPath;

// Global variable for key formatting
const gtsam::KeyFormatter GTDKeyFormatter;

/********************** factors **********************/
#include <gtdynamics/factors/JointMeasurementFactor.h>
class JointMeasurementFactor : gtsam::NoiseModelFactor {
  JointMeasurementFactor(gtsam::Key wTp_key, gtsam::Key wTc_key,
                         const gtsam::noiseModel::Base *cost_model,
                         const gtdynamics::Joint *joint,
                         double joint_coordinate);
  JointMeasurementFactor(const gtsam::noiseModel::Base::shared_ptr &model,
                         const gtdynamics::Joint *joint,
                         double joint_coordinate, size_t k);

  double measured() const;
  void print(const string &s = "", const gtsam::KeyFormatter &keyFormatter =
                                       gtdynamics::GTDKeyFormatter);
};

#include <gtdynamics/factors/PoseFactor.h>
<<<<<<< HEAD
class PoseFactor : gtsam::NonlinearFactor {
  PoseFactor(const gtsam::noiseModel::Base *cost_model,
             const gtdynamics::Joint *joint, int k = 0);

  void print(const string &s="",
             const gtsam::KeyFormatter &keyFormatter=gtdynamics::GTDKeyFormatter);

  gtsam::Vector unwhitenedError(const gtsam::Values& x) const;
};
=======
>>>>>>> ea65f4aa

#include <gtdynamics/factors/ForwardKinematicsFactor.h>
class ForwardKinematicsFactor : gtsam::NoiseModelFactor {
  ForwardKinematicsFactor(gtsam::Key bTl1_key, gtsam::Key bTl2_key,
                          const gtdynamics::Robot &robot,
                          const string &start_link_name,
                          const string &end_link_name,
                          const gtsam::Values &joint_angles,
                          const gtsam::noiseModel::Base* model, size_t k = 0);

  ForwardKinematicsFactor(const gtdynamics::Robot &robot,
                          const string &start_link_name,
                          const string &end_link_name,
                          const gtsam::Values &joint_angles,
                          const gtsam::noiseModel::Base* model, size_t k = 0);

  void print(const string &s="",
             const gtsam::KeyFormatter &keyFormatter=gtdynamics::GTDKeyFormatter);
  const gtsam::Pose3 measured() const;

  gtsam::Vector evaluateError(const gtsam::Pose3& p1, const gtsam::Pose3& p2) const;
};

#include <gtdynamics/factors/ContactEqualityFactor.h>
class ContactEqualityFactor : gtsam::NoiseModelFactor {
  ContactEqualityFactor(const gtdynamics::PointOnLink &point_on_link,
                        const gtsam::noiseModel::Base *model, size_t k1,
                        size_t k2);

  void print(const string &s = "", const gtsam::KeyFormatter &keyFormatter =
                                       gtdynamics::GTDKeyFormatter);
};

#include <gtdynamics/factors/ContactPointFactor.h>
class ContactPointFactor : gtsam::NoiseModelFactor {
  ContactPointFactor(gtsam::Key link_pose_key, gtsam::Key point_key,
                     const gtsam::noiseModel::Base *model,
                     const gtsam::Point3 &contact_in_com);
  ContactPointFactor(const gtdynamics::PointOnLink &point_on_link,
                     gtsam::Key point_key, const gtsam::noiseModel::Base *model,
                     size_t t = 0);

  void print(const string &s = "", const gtsam::KeyFormatter &keyFormatter =
                                       gtdynamics::GTDKeyFormatter);
};

<<<<<<< HEAD
#include <gtdynamics/factors/TwistFactor.h>
class TwistFactor : gtsam::NonlinearFactor {
  TwistFactor(const gtsam::noiseModel::Base *cost_model,
              const gtdynamics::Joint *joint, int k = 0);

  void print(const string &s="",
             const gtsam::KeyFormatter &keyFormatter=gtdynamics::GTDKeyFormatter);
};

#include <gtdynamics/factors/TwistAccelFactor.h>
class TwistAccelFactor : gtsam::NonlinearFactor {
  TwistAccelFactor(const gtsam::noiseModel::Base *cost_model,
                   const gtdynamics::Joint *joint, int k = 0);

  void print(const string &s="",
             const gtsam::KeyFormatter &keyFormatter=gtdynamics::GTDKeyFormatter);
};

#include <gtdynamics/factors/TorqueFactor.h>
class TorqueFactor : gtsam::NonlinearFactor {
  TorqueFactor(const gtsam::noiseModel::Base *cost_model,
               const gtdynamics::Joint *joint, size_t k = 0);

  void print(const string &s="",
             const gtsam::KeyFormatter &keyFormatter=gtdynamics::GTDKeyFormatter);
};

=======
>>>>>>> ea65f4aa
#include <gtdynamics/factors/MinTorqueFactor.h>
class MinTorqueFactor : gtsam::NoiseModelFactor {
  MinTorqueFactor(gtsam::Key torque_key,
               const gtsam::noiseModel::Base *cost_model);

  void print(const string &s="",
             const gtsam::KeyFormatter &keyFormatter=gtdynamics::GTDKeyFormatter);
};

/// TODO(yetong): remove the wrapper for WrenchFactor once EqualityConstraint is
/// wrapped (Issue #319).
#include <gtdynamics/factors/WrenchFactor.h>
<<<<<<< HEAD
class WrenchFactor : gtsam::NonlinearFactor {
  WrenchFactor(gtsam::Key twist_key, gtsam::Key twistAccel_key,
                const std::vector<gtdynamics::DynamicsSymbol> wrench_keys, 
                gtsam::Key pose_key,
                const gtsam::noiseModel::Base *cost_model, const Matrix inertia,
                const boost::optional<gtsam::Vector3> &gravity);
  void print(const string &s="",
             const gtsam::KeyFormatter &keyFormatter=gtdynamics::GTDKeyFormatter);
};

#include <gtdynamics/factors/WrenchEquivalenceFactor.h>
class WrenchEquivalenceFactor : gtsam::NonlinearFactor{
  WrenchEquivalenceFactor(const gtsam::noiseModel::Base *cost_model,
                          gtdynamics::Joint *joint, size_t k = 0);
  void print(const string &s="",
             const gtsam::KeyFormatter &keyFormatter=gtdynamics::GTDKeyFormatter);
};

#include <gtdynamics/factors/WrenchPlanarFactor.h>
class WrenchPlanarFactor : gtsam::NonlinearFactor {
  WrenchPlanarFactor(const gtsam::noiseModel::Base *cost_model,
                     Vector planar_axis, gtdynamics::Joint *joint,
                     size_t k = 0);
  void print(const string &s="",
             const gtsam::KeyFormatter &keyFormatter=gtdynamics::GTDKeyFormatter);
};
=======
gtsam::NoiseModelFactor* WrenchFactor(
    const gtsam::noiseModel::Base *cost_model, const gtdynamics::Link *link,
    const std::vector<gtsam::Key> wrench_keys, int t = 0,
    const std::optional<gtsam::Vector3> &gravity);
>>>>>>> ea65f4aa

#include <gtdynamics/factors/CollocationFactors.h>
class EulerPoseCollocationFactor : gtsam::NoiseModelFactor {
  EulerPoseCollocationFactor(gtsam::Key pose_t0_key, gtsam::Key pose_t1_key,
                             gtsam::Key twist_key, gtsam::Key dt_key,
                             const gtsam::noiseModel::Base *cost_model);
};

class TrapezoidalPoseCollocationFactor : gtsam::NoiseModelFactor {
  TrapezoidalPoseCollocationFactor(gtsam::Key pose_t0_key,
                                   gtsam::Key pose_t1_key,
                                   gtsam::Key twist_t0_key,
                                   gtsam::Key twist_t1_key, gtsam::Key dt_key,
                                   const gtsam::noiseModel::Base *cost_model);
};

class EulerTwistCollocationFactor : gtsam::NoiseModelFactor {
  EulerTwistCollocationFactor(gtsam::Key twist_t0_key, gtsam::Key twist_t1_key,
                              gtsam::Key accel_key, gtsam::Key dt_key,
                              const gtsam::noiseModel::Base *cost_model);
};

class TrapezoidalTwistCollocationFactor : gtsam::NoiseModelFactor {
  TrapezoidalTwistCollocationFactor(gtsam::Key twist_t0_key,
                                    gtsam::Key twist_t1_key,
                                    gtsam::Key accel_t0_key,
                                    gtsam::Key accel_t1_key, gtsam::Key dt_key,
                                    const gtsam::noiseModel::Base *cost_model);
};

#include <gtdynamics/factors/ContactHeightFactor.h>
class ContactHeightFactor : gtsam::NoiseModelFactor {
  ContactHeightFactor(gtsam::Key pose_key, gtsam::noiseModel::Base *cost_model,
                      const gtsam::Point3 &cTcom, const gtsam::Vector3 &gravity,
                      double ground_plane_height = 0.0);

  void print(const string &s = "", const gtsam::KeyFormatter &keyFormatter =
                                       gtdynamics::GTDKeyFormatter);
};

/********************** link **********************/
#include <gtdynamics/universal_robot/Link.h>
class Link  {
  Link();
  Link(int id, const string &name, const double mass,
       const Matrix &inertia, const gtsam::Pose3 &bMcom, const gtsam::Pose3 &bMlink, bool is_fixed = false) ;    

  gtdynamics::Link *shared();
  int id() const;
  void addJoint(gtdynamics::Joint *joint_ptr);
  const gtsam::Pose3 bMcom() const;
  const gtsam::Pose3 bMlink() const;
  const gtsam::Pose3 &getFixedPose() const;
  bool isFixed() const;
  const std::vector<Joint *> &joints() const;
  size_t numJoints() const;
  string name() const;
  double mass() const;
  const gtsam::Pose3 &centerOfMass();
  const Matrix &inertia();
  gtsam::Matrix6 inertiaMatrix();

  void print(const std::string &s = "") const;

  static gtdynamics::Link fix(const gtdynamics::Link& link);
  static gtdynamics::Link fix(const gtdynamics::Link& link, gtsam::Pose3 &fixed_pose);
  static gtdynamics::Link unfix(const gtdynamics::Link& link);
  
};

/********************** joint **********************/
#include <gtdynamics/universal_robot/Joint.h>
#include <gtdynamics/universal_robot/RevoluteJoint.h>
#include <gtdynamics/universal_robot/PrismaticJoint.h>
#include <gtdynamics/universal_robot/HelicalJoint.h>
#include <gtdynamics/universal_robot/FixedJoint.h>

class JointParams {
  JointParams();
  double velocity_limit;
  double velocity_limit_threshold;
  double acceleration_limit;
  double acceleration_limit_threshold;
  double torque_limit;
  double torque_limit_threshold;
  double damping_coefficient;
  double spring_coefficient;
};

virtual class Joint {
  enum Type { Revolute, Prismatic, Screw, Fixed };

  uint8_t id() const;
  const gtsam::Pose3 &jMp() const;
  const gtsam::Pose3 &jMc() const;
  gtsam::Pose3 pMc() const;
  string name() const;
  gtdynamics::Type type() const;
  const Vector& pScrewAxis() const;
  const Vector& cScrewAxis() const;
  Vector screwAxis(const gtdynamics::Link *link) const;
  gtsam::Key key() const;
  string name() const;
  gtdynamics::Link* otherLink(const gtdynamics::Link* link);
  std::vector<gtdynamics::Link*> links() const;
  gtdynamics::Link* parent() const;
  gtdynamics::Link* child() const;
};

virtual class RevoluteJoint : gtdynamics::Joint {
  RevoluteJoint(
      int id, const string &name, const gtsam::Pose3 &wTj,
      const gtdynamics::Link *parent_link, const gtdynamics::Link *child_link,
      const Vector &axis,
      const gtdynamics::JointParams &parameters = gtdynamics::JointParams());
  void print(const string &s = "") const;
};

virtual class PrismaticJoint : gtdynamics::Joint {
  PrismaticJoint(
      int id, const string &name, const gtsam::Pose3 &wTj,
      const gtdynamics::Link *parent_link, const gtdynamics::Link *child_link,
      const Vector &axis,
      const gtdynamics::JointParams &parameters = gtdynamics::JointParams());
  void print(const string &s = "") const;
};

virtual class HelicalJoint : gtdynamics::Joint {
  HelicalJoint(
      int id, const string &name, const gtsam::Pose3 &wTj,
      const gtdynamics::Link *parent_link, const gtdynamics::Link *child_link,
      const Vector &axis, double thread_pitch,
      const gtdynamics::JointParams &parameters = gtdynamics::JointParams());
  void print(const string &s = "") const;
};

virtual class FixedJoint : gtdynamics::Joint {
  FixedJoint(int id, const string &name, const gtsam::Pose3 &wTj,
             const gtdynamics::Link *parent_link,
             const gtdynamics::Link *child_link);
  void print(const string &s = "") const;
};

/********************** robot **********************/

#include <gtdynamics/universal_robot/Robot.h>

class Robot {
  Robot();

  Robot(std::map<string, gtdynamics::Link*> links, std::map<string, gtdynamics::Joint*> joints);

  std::vector<gtdynamics::Link*> links() const;

  std::vector<gtdynamics::Joint*> joints() const;

  void removeLink(gtdynamics::Link* link);

  void removeJoint(gtdynamics::Joint* joint);

  gtdynamics::Link* link(string name) const;

  gtdynamics::Joint* joint(string name) const;

  gtdynamics::Robot fixLink(const string& name);

  int numLinks() const;

  int numJoints() const;

  void print(const string &s = "") const;

  gtsam::Values forwardKinematics(
      const gtsam::Values &known_values) const;

  gtsam::Values forwardKinematics(
      const gtsam::Values &known_values, size_t t) const;

  gtsam::Values forwardKinematics(
      const gtsam::Values &known_values, size_t t,
      const std::optional<string> &prior_link_name) const;

  // enabling serialization functionality
  void serialize() const;
};

#include <gtdynamics/universal_robot/sdf.h>
// Only SDF files require the model_name specified..
gtdynamics::Robot CreateRobotFromFile(const string &urdf_file_path,
                                      const string &model_name = "",
                                      bool preserve_fixed_joint = false);

/********************** utilities **********************/
#include <gtdynamics/utils/PointOnLink.h>

class PointOnLink {
  PointOnLink();
  PointOnLink(const gtdynamics::Link* link, const gtsam::Point3 &point);

  gtdynamics::LinkSharedPtr link;
  gtsam::Point3 point;

  gtsam::Point3 predict(const gtsam::Values &values, size_t k = 0) const;
  void print(const string &s = "");
};

// PointOnLinks defined in specializations.h

/********************** Optimizer **********************/
#include <gtdynamics/optimizer/Optimizer.h>
class OptimizationParameters {
  gtsam::LevenbergMarquardtParams lm_parameters;
  OptimizationParameters();
};

/********************** kinematics **********************/
#include <gtdynamics/kinematics/Kinematics.h>

class ContactGoal {
  ContactGoal(const gtdynamics::PointOnLink &point_on_link,
              const gtsam::Point3 &goal_point);
  gtdynamics::PointOnLink point_on_link;
  gtsam::Point3 goal_point;
  gtdynamics::Link *link() const;
  gtsam::Point3 &contactInCoM() const;
  bool satisfied(const gtsam::Values &values, size_t k = 0,
                 double tol = 1e-9) const;
  void print(const string &s = "");
};

class KinematicsParameters : gtdynamics::OptimizationParameters {
  const gtsam::SharedNoiseModel p_cost_model; 
  const gtsam::SharedNoiseModel g_cost_model;
  const gtsam::SharedNoiseModel prior_q_cost_model;

  KinematicsParameters();
};

class Kinematics {
  Kinematics(gtdynamics::KinematicsParameters parameters =
                 gtdynamics::KinematicsParameters());
  gtsam::Values inverse(const gtdynamics::Slice &slice,
                        const gtdynamics::Robot &robot,
                        const gtdynamics::ContactGoals &contact_goals);
  gtsam::Values inverse(const gtdynamics::Interval interval,
                        const gtdynamics::Robot &robot,
                        const gtdynamics::ContactGoals &contact_goals);
  gtsam::Values
  interpolate(const gtdynamics::Interval &interval,
              const gtdynamics::Robot &robot,
              const gtdynamics::ContactGoals &contact_goals1,
              const gtdynamics::ContactGoals &contact_goals2) const;
};

/********************** dynamics graph **********************/
#include <gtdynamics/dynamics/OptimizerSetting.h>
class OptimizerSetting {
  OptimizerSetting();
  OptimizerSetting(double sigma_dynamics, double sigma_linear = 0.001,
                   double sigma_contact = 0.001, double sigma_joint = 0.001,
                   double sigma_collocation = 0.001, double sigma_time = 0.001);
  gtsam::noiseModel::SharedNoiseModel bv_cost_model;
  gtsam::noiseModel::SharedNoiseModel ba_cost_model;             // acceleration of fixed link
  gtsam::noiseModel::SharedNoiseModel p_cost_model;              // pose factor
  gtsam::noiseModel::SharedNoiseModel v_cost_model;              // twist factor
  gtsam::noiseModel::SharedNoiseModel a_cost_model;              // acceleration factor
  gtsam::noiseModel::SharedNoiseModel linear_a_cost_model;       // linear acceleration factor
  gtsam::noiseModel::SharedNoiseModel f_cost_model;              // wrench equivalence factor
  gtsam::noiseModel::SharedNoiseModel linear_f_cost_model;       // linear wrench equivalence factor
  gtsam::noiseModel::SharedNoiseModel fa_cost_model;             // wrench factor
  gtsam::noiseModel::SharedNoiseModel t_cost_model;              // torque factor
  gtsam::noiseModel::SharedNoiseModel linear_t_cost_model;       // linear torque factor
  gtsam::noiseModel::SharedNoiseModel cp_cost_model;             // contact pose
  gtsam::noiseModel::SharedNoiseModel cfriction_cost_model;      // contact friction cone
  gtsam::noiseModel::SharedNoiseModel cv_cost_model;             // contact twist
  gtsam::noiseModel::SharedNoiseModel ca_cost_model;             // contact acceleration
  gtsam::noiseModel::SharedNoiseModel cm_cost_model;             // contact moment
  gtsam::noiseModel::SharedNoiseModel planar_cost_model;         // planar factor
  gtsam::noiseModel::SharedNoiseModel linear_planar_cost_model;  // linear planar factor
  gtsam::noiseModel::SharedNoiseModel prior_q_cost_model;        // joint angle prior factor
  gtsam::noiseModel::SharedNoiseModel prior_qv_cost_model;       // joint velocity prior factor
  gtsam::noiseModel::SharedNoiseModel prior_qa_cost_model;       // joint acceleration prior factor
  gtsam::noiseModel::SharedNoiseModel prior_t_cost_model;        // joint torque prior factor
  gtsam::noiseModel::SharedNoiseModel q_col_cost_model;          // joint collocation factor
  gtsam::noiseModel::SharedNoiseModel v_col_cost_model;          // joint vel collocation factor
  gtsam::noiseModel::SharedNoiseModel pose_col_cost_model;       // pose collocation factor
  gtsam::noiseModel::SharedNoiseModel twist_col_cost_model;      // twist collocation factor
  gtsam::noiseModel::SharedNoiseModel time_cost_model;           // time prior
  gtsam::noiseModel::SharedNoiseModel jl_cost_model;             // joint limit factor
};


#include<gtdynamics/dynamics/DynamicsGraph.h>
enum CollocationScheme { Euler, RungeKutta, Trapezoidal, HermiteSimpson };

class DynamicsGraph {
  DynamicsGraph();
  DynamicsGraph(const std::optional<gtsam::Vector3> &gravity,
                const std::optional<gtsam::Vector3> &planar_axis);
  DynamicsGraph(const gtdynamics::OptimizerSetting &opt);
  DynamicsGraph(const gtdynamics::OptimizerSetting &opt,
                const std::optional<gtsam::Vector3> &gravity,
                const std::optional<gtsam::Vector3> &planar_axis);

  gtsam::GaussianFactorGraph linearDynamicsGraph(
      const gtdynamics::Robot &robot, const int t,
      const gtsam::Values &known_values);

  gtsam::GaussianFactorGraph linearFDPriors(
      const gtdynamics::Robot &robot, const int t,
      const gtsam::Values &known_values);

  gtsam::GaussianFactorGraph linearIDPriors(
      const gtdynamics::Robot &robot, const int t,
      const gtsam::Values &known_values);

  gtsam::Values linearSolveFD(const gtdynamics::Robot &robot, const int t,
                              const gtsam::Values &known_values);

  gtsam::Values linearSolveID(const gtdynamics::Robot &robot, const int t,
                              const gtsam::Values &known_values);

  gtsam::NonlinearFactorGraph qFactors(
      const gtdynamics::Robot &robot, const int t,
      const std::optional<gtdynamics::PointOnLinks> &contact_points) const;

  /* return v-level nonlinear factor graph (twist related factors) */
  gtsam::NonlinearFactorGraph vFactors(
      const gtdynamics::Robot &robot, const int t,
      const std::optional<gtdynamics::PointOnLinks> &contact_points) const;

  /* return a-level nonlinear factor graph (acceleration related factors) */
  gtsam::NonlinearFactorGraph aFactors(
      const gtdynamics::Robot &robot, const int t,
      const std::optional<gtdynamics::PointOnLinks> &contact_points) const;

  /* return dynamics-level nonlinear factor graph (wrench related factors) */
  gtsam::NonlinearFactorGraph dynamicsFactors(
      const gtdynamics::Robot &robot, const int t,
      const std::optional<gtdynamics::PointOnLinks> &contact_points,
      const std::optional<double> &mu) const;

  gtsam::NonlinearFactorGraph dynamicsFactorGraph(
      const gtdynamics::Robot &robot, const int t,
      const std::optional<gtdynamics::PointOnLinks> &contact_points,
      const std::optional<double> &mu) const;

  gtsam::NonlinearFactorGraph inverseDynamicsPriors(
      const gtdynamics::Robot &robot, const int t,
      const gtsam::Values &known_values) const;

  gtsam::NonlinearFactorGraph forwardDynamicsPriors(
      const gtdynamics::Robot &robot, const int t,
      const gtsam::Values &known_values) const;

  gtsam::NonlinearFactorGraph trajectoryFDPriors(
      const gtdynamics::Robot &robot, const int num_steps,
      const gtsam::Values &known_values) const;

  gtsam::NonlinearFactorGraph trajectoryFG(
      const gtdynamics::Robot &robot, const int num_steps, const double dt) const;

  gtsam::NonlinearFactorGraph trajectoryFG(
      const gtdynamics::Robot &robot, const int num_steps, const double dt,
      const gtdynamics::CollocationScheme collocation,
      const std::optional<gtdynamics::PointOnLinks> &contact_points,
      const std::optional<double> &mu) const;

  gtsam::NonlinearFactorGraph multiPhaseTrajectoryFG(
      const gtdynamics::Robot &robot,
      const std::vector<int> &phase_steps,
      const std::vector<gtsam::NonlinearFactorGraph> &transition_graphs) const;

  gtsam::NonlinearFactorGraph multiPhaseTrajectoryFG(
      const gtdynamics::Robot &robot,
      const std::vector<int> &phase_steps,
      const std::vector<gtsam::NonlinearFactorGraph> &transition_graphs,
      const gtdynamics::CollocationScheme collocation) const;

  static void addCollocationFactorDouble(
      gtsam::NonlinearFactorGraph @graph, const gtsam::Key x0_key,
      const gtsam::Key x1_key, const gtsam::Key v0_key, const gtsam::Key v1_key,
      const double dt, gtsam::noiseModel::Base* cost_model,
      const gtdynamics::CollocationScheme collocation);

  static void addMultiPhaseCollocationFactorDouble(
      gtsam::NonlinearFactorGraph @graph, const gtsam::Key x0_key,
      const gtsam::Key x1_key, const gtsam::Key v0_key, const gtsam::Key v1_key,
      const gtsam::Key phase_key,
      gtsam::noiseModel::Base* cost_model,
      const gtdynamics::CollocationScheme collocation);

  gtsam::NonlinearFactorGraph jointCollocationFactors(
      const int j, const int t, const double dt,
      const gtdynamics::CollocationScheme collocation) const;

  gtsam::NonlinearFactorGraph jointMultiPhaseCollocationFactors(
      const int j, const int t, const int phase,
      const gtdynamics::CollocationScheme collocation) const;

  gtsam::NonlinearFactorGraph collocationFactors(
      const gtdynamics::Robot &robot, const int t, const double dt,
      const gtdynamics::CollocationScheme collocation) const;

  gtsam::NonlinearFactorGraph multiPhaseCollocationFactors(
      const gtdynamics::Robot &robot, const int t, const int phase,
      const gtdynamics::CollocationScheme collocation) const;

  gtsam::NonlinearFactorGraph jointLimitFactors(const gtdynamics::Robot &robot,
                                                const int t) const;

  gtsam::NonlinearFactorGraph targetAngleFactors(
      const gtdynamics::Robot &robot, const int t, const string &joint_name,
      const double target_angle) const;

  gtsam::NonlinearFactorGraph targetPoseFactors(
      const gtdynamics::Robot &robot, const int t, const string &link_name,
      const gtsam::Pose3 &target_pose) const;

  static Vector jointAccels(const gtdynamics::Robot &robot,
                                   const gtsam::Values &result, const int t);

  /* return joint velocities. */
  static Vector jointVels(const gtdynamics::Robot &robot,
                                 const gtsam::Values &result, const int t);

  /* return joint angles. */
  static Vector jointAngles(const gtdynamics::Robot &robot,
                                   const gtsam::Values &result, const int t);

  /* return joint torques. */
  static Vector jointTorques(const gtdynamics::Robot &robot,
                                    const gtsam::Values &result, const int t);

  static gtdynamics::JointValueMap jointAccelsMap(const gtdynamics::Robot &robot,
                                           const gtsam::Values &result,
                                           const int t);

  /* return joint velocities as std::map<name, velocity>. */
  static gtdynamics::JointValueMap jointVelsMap(const gtdynamics::Robot &robot,
                                         const gtsam::Values &result,
                                         const int t);

  /* return joint angles as std::map<name, angle>. */
  static gtdynamics::JointValueMap jointAnglesMap(const gtdynamics::Robot &robot,
                                           const gtsam::Values &result,
                                           const int t);

  /* return joint torques as std::map<name, torque>. */
  static gtdynamics::JointValueMap jointTorquesMap(const gtdynamics::Robot &robot,
                                            const gtsam::Values &result,
                                            const int t);

  /* print the factors of the factor graph */
  static void printGraph(const gtsam::NonlinearFactorGraph &graph);

  /* print the values */
  static void printValues(const gtsam::Values &values);

  static void saveGraph(const string &file_path,
                        const gtsam::NonlinearFactorGraph &graph,
                        const gtsam::Values &values, const gtdynamics::Robot &robot,
                        const int t, bool radial);

  static void saveGraphMultiSteps(const string &file_path,
                                  const gtsam::NonlinearFactorGraph &graph,
                                  const gtsam::Values &values,
                                  const gtdynamics::Robot &robot, const int num_steps,
                                  bool radial);

  static void saveGraphTraj(const string &file_path,
                            const gtsam::NonlinearFactorGraph &graph,
                            const gtsam::Values &values, const int num_steps);

  /* return the optimizer setting. */
  const gtdynamics::OptimizerSetting &opt() const;
};

/********************** Objective Factors **********************/
#include <gtdynamics/factors/ObjectiveFactors.h>
class LinkObjectives : gtsam::NonlinearFactorGraph {
  LinkObjectives(int i, int k = 0);

  LinkObjectives &pose(
      gtsam::Pose3 pose, const gtsam::SharedNoiseModel &pose_model = nullptr);
  LinkObjectives &twist(
      gtsam::Vector6 twist,
      const gtsam::SharedNoiseModel &twist_model = nullptr);
  LinkObjectives &twistAccel(
      gtsam::Vector6 twistAccel,
      const gtsam::SharedNoiseModel &twistAccel_model = nullptr);
};

class JointObjectives : gtsam::NonlinearFactorGraph {
  JointObjectives(int j, int k = 0);

  JointObjectives &angle(
      double angle, const gtsam::SharedNoiseModel &angle_model = nullptr);
  JointObjectives &velocity(
      double velocity, const gtsam::SharedNoiseModel &velocity_model = nullptr);
  JointObjectives &acceleration(
      double acceleration,
      const gtsam::SharedNoiseModel &acceleration_model = nullptr);
};

gtsam::NonlinearFactorGraph JointsAtRestObjectives(
    const gtdynamics::Robot &robot,
    const gtsam::SharedNoiseModel &joint_velocity_model,
    const gtsam::SharedNoiseModel &joint_acceleration_model, int k = 0);

class PointGoalFactor : gtsam::NoiseModelFactor {
  PointGoalFactor(gtsam::Key pose_key,                 //
                  gtsam::SharedNoiseModel cost_model,  //
                  gtsam::Point3 point_com,             //
                  gtsam::Point3 goal_point);

  gtsam::Point3 goalPoint();
};

gtsam::NonlinearFactorGraph PointGoalFactors(
    const gtsam::SharedNoiseModel &cost_model, const gtsam::Point3 &point_com,
    const std::vector<gtsam::Point3> &goal_trajectory, uint8_t i,
    size_t k = 0);

std::vector<gtsam::Point3> StanceTrajectory(const gtsam::Point3 &stance_point,
                                            size_t num_steps);

std::vector<gtsam::Point3> SimpleSwingTrajectory(const gtsam::Point3 &start,
                                                 const gtsam::Point3 &step,
                                                 size_t num_steps);

/********************** Value Initialization **********************/
#include <gtdynamics/utils/Initializer.h>
class Initializer {
  Initializer();

  gtsam::Values ZeroValues(
      const gtdynamics::Robot& robot, const int t, double gaussian_noise);

  gtsam::Values ZeroValuesTrajectory(
      const gtdynamics::Robot& robot, const int num_steps, const int num_phases,
      double gaussian_noise,
      const std::optional<gtdynamics::PointOnLinks>& contact_points);
};

/********************** symbols **********************/

#include <gtdynamics/utils/DynamicsSymbol.h>
class DynamicsSymbol {
  DynamicsSymbol();
  DynamicsSymbol(const gtsam::Key& key);
  DynamicsSymbol(const gtdynamics::DynamicsSymbol& key);

  static DynamicsSymbol LinkJointSymbol(const string& s,
                                        uint8_t link_idx,
                                        uint8_t joint_idx,
                                        std::uint64_t t);
  static DynamicsSymbol JointSymbol(const string& s,
                                    uint8_t joint_idx, std::uint64_t t);
  static DynamicsSymbol LinkSymbol(const string& s, uint8_t link_idx,
                                   std::uint64_t t);
  static DynamicsSymbol SimpleSymbol(const string& s, std::uint64_t t);

  string label() const;
  uint8_t linkIdx() const;
  uint8_t jointIdx() const;
  size_t time() const;
  gtsam::Key key() const;

  void print(const string &s = "");
  bool equals(const gtdynamics::DynamicsSymbol& expected, double tol);
};

gtsam::Key JointAngleKey(int j, int t=0);
gtsam::Key JointVelKey(int j, int t=0);
gtsam::Key JointAccelKey(int j, int t=0);
gtsam::Key TorqueKey(int j, int t=0);
gtsam::Key TwistKey(int i, int t=0);
gtsam::Key TwistAccelKey(int i, int t=0);
gtsam::Key WrenchKey(int i, int j, int t=0);
gtsam::Key PoseKey(int i, int t=0);
gtsam::Key ContactWrenchKey(int i, int k, int t=0);
gtsam::Key PhaseKey(int k);
gtsam::Key TimeKey(int t);

///////////////////// Key Methods /////////////////////
void InsertJointAngle(gtsam::Values@ values, int j, int t, double value);

void InsertJointAngle(gtsam::Values @values, int j, double value);

gtsam::Vector JointAngle(const gtsam::VectorValues &values, int j, int t=0);

double JointAngle(const gtsam::Values &values, int j, int t=0);

void InsertJointVel(gtsam::Values @values, int j, int t, double value);

void InsertJointVel(gtsam::Values @values, int j, double value);

gtsam::Vector JointVel(const gtsam::VectorValues &values, int j, int t=0);

double JointVel(const gtsam::Values &values, int j, int t=0);

void InsertJointAccel(gtsam::Values @values, int j, int t, double value);

void InsertJointAccel(gtsam::Values @values, int j, double value);

gtsam::Vector JointAccel(const gtsam::VectorValues &values, int j, int t=0);

double JointAccel(const gtsam::Values &values, int j, int t=0);

void InsertTorque(gtsam::Values @values, int j, int t, double value);

void InsertTorque(gtsam::Values @values, int j, double value);

gtsam::Vector Torque(const gtsam::VectorValues &values, int j, int t=0);

double Torque(const gtsam::Values &values, int j, int t=0);

void InsertPose(gtsam::Values @values, int i, int t, gtsam::Pose3 value);

void InsertPose(gtsam::Values @values, int i, gtsam::Pose3 value);

gtsam::Pose3 Pose(const gtsam::Values &values, int i, int t=0);

void InsertTwist(gtsam::Values @values, int j, int t, gtsam::Vector6 value);

void InsertTwist(gtsam::Values @values, int j, gtsam::Vector6 value);

gtsam::Vector Twist(const gtsam::VectorValues &values, int j, int t=0);

gtsam::Vector6 Twist(const gtsam::Values &values, int j, int t=0);

void InsertTwistAccel(gtsam::Values @values, int j, int t, gtsam::Vector6 value);

void InsertTwistAccel(gtsam::Values @values, int j, gtsam::Vector6 value);

gtsam::Vector TwistAccel(const gtsam::VectorValues &values, int j, int t=0);

gtsam::Vector6 TwistAccel(const gtsam::Values &values, int j, int t=0);

void InsertWrench(gtsam::Values @values, int i, int j, int t, gtsam::Vector6 value);

void InsertWrench(gtsam::Values @values, int i, int j, gtsam::Vector6 value);

gtsam::Vector Wrench(const gtsam::VectorValues &values, int i, int j, int t=0);

gtsam::Vector6 Wrench(const gtsam::Values &values, int i, int j, int t=0);

/********************** Simulator **********************/
#include <gtdynamics/dynamics/Simulator.h>

class Simulator {
  Simulator(const gtdynamics::Robot &robot, const gtsam::Values &initial_values);
  Simulator(const gtdynamics::Robot &robot, const gtsam::Values &initial_values,
            const std::optional<gtsam::Vector3> &gravity);
  Simulator(const gtdynamics::Robot &robot, const gtsam::Values &initial_values,
            const gtsam::Vector3 &gravity,
            const gtsam::Vector3 &planar_axis);

  void reset(const double t);
  void forwardDynamics(const gtsam::Values &torques);
  void integration(const double dt);
  void step(const gtsam::Values &torques, const double dt);
  gtsam::Values simulate(const std::vector<gtsam::Values> &torques_seq,
                         const double dt);
  const gtsam::Values &getValues() const;
};

/********************** Trajectory et al  **********************/
#include <gtdynamics/utils/Slice.h>
class Slice {
  Slice();
  Slice(size_t k);
  size_t k;
};

#include <gtdynamics/utils/Interval.h>
class Interval {
  Interval();
  Interval(size_t k_start, size_t k_end);
  size_t k_start;
  size_t k_end;
};

#include <gtdynamics/utils/Phase.h>

// ContactPointGoals is defined in specializations

class Phase {
  Phase(size_t k_start, size_t k_end,
        const std::shared_ptr<gtdynamics::ConstraintSpec> &constraints);
  int numTimeSteps() const;
  void print(const string &s = "");
  gtsam::Matrix jointMatrix(const gtdynamics::Robot &robot,
                            const gtsam::Values &results, size_t k = 0,
                            double dt) const;
};

#include <gtdynamics/utils/WalkCycle.h>
class WalkCycle {
  WalkCycle();
  WalkCycle(const std::vector<gtdynamics::Phase> &phase_vector);
  WalkCycle(const gtdynamics::FootContactVector &states,
            const std::vector<size_t> &phase_lengths);
  const gtdynamics::PointOnLinks& contactPoints() const;
  std::vector<gtdynamics::PointOnLinks> allPhasesContactPoints() const;
  std::vector<gtdynamics::PointOnLinks> transitionContactPoints() const;
  const gtdynamics::Phase& phase(size_t p);
  const std::vector<gtdynamics::Phase>& phases() const;
  size_t numPhases() const;
  size_t numTimeSteps() const;
  gtdynamics::ContactPointGoals initContactPointGoal(
      const gtdynamics::Robot &robot, double ground_height) const;
  void print(const string& s = "") const;
  std::vector<string> getPhaseSwingLinks(size_t p) const;
  const gtdynamics::PointOnLinks getPhaseContactPoints(size_t p) const;
};

#include <gtdynamics/utils/Trajectory.h>
class Trajectory {
  Trajectory();
  Trajectory(const gtdynamics::WalkCycle &walk_cycle, size_t repeat);
  std::vector<gtdynamics::PointOnLinks> phaseContactPoints() const;
  std::vector<gtdynamics::PointOnLinks> transitionContactPoints() const;
  std::vector<int> phaseDurations() const;
  size_t numPhases() const;
  std::vector<gtsam::NonlinearFactorGraph>
  getTransitionGraphs(const gtdynamics::Robot& robot, 
                      const gtdynamics::DynamicsGraph &graph_builder,
                      double mu) const;
  gtsam::NonlinearFactorGraph
  multiPhaseFactorGraph(const gtdynamics::Robot& robot, 
                        const gtdynamics::DynamicsGraph &graph_builder,
                        const gtdynamics::CollocationScheme collocation,
                        double mu) const;
  std::vector<gtsam::Values>
  transitionPhaseInitialValues(const gtdynamics::Robot& robot, const gtdynamics::Initializer &initializer,
                               double gaussian_noise) const;
  gtsam::Values multiPhaseInitialValues(const gtdynamics::Robot& robot, const gtdynamics::Initializer &initializer,
                                        double gaussian_noise, double dt) const;
  std::vector<int> finalTimeSteps() const;
  const Phase &phase(size_t p) const;
  size_t getStartTimeStep(size_t p) const;
  size_t getEndTimeStep(size_t p) const;
  gtsam::NoiseModelFactor pointGoalFactor(const gtdynamics::Robot &robot,
                                  const string &link_name,
                                  const gtdynamics::PointOnLink &cp, size_t k,
                                  const gtsam::SharedNoiseModel &cost_model,
                                  const gtsam::Point3 &goal_point) const;
  gtsam::NonlinearFactorGraph
  contactPointObjectives(const gtdynamics::Robot& robot, 
                         const gtsam::SharedNoiseModel &cost_model,
                         const gtsam::Point3 &step,
                         double ground_height = 0) const;
  void addMinimumTorqueFactors(gtsam::NonlinearFactorGraph @graph,
                               const gtdynamics::Robot& robot, 
                               const gtsam::SharedNoiseModel &cost_model) const;
  void addBoundaryConditions(
      gtsam::NonlinearFactorGraph @graph,
      const gtdynamics::Robot& robot, 
      const gtsam::SharedNoiseModel &pose_model,
      const gtsam::SharedNoiseModel &twist_model,
      const gtsam::SharedNoiseModel &twist_acceleration_model,
      const gtsam::SharedNoiseModel &joint_velocity_model,
      const gtsam::SharedNoiseModel &joint_acceleration_model) const;
  void addIntegrationTimeFactors(gtsam::NonlinearFactorGraph @graph,
                                 double desired_dt, double sigma = 0) const;
  void writeToFile(const gtdynamics::Robot &robot, const string &name, const gtsam::Values &results) const;
};

/********************** Utilities  **********************/
#include <gtdynamics/utils/format.h>
string GtdFormat(const gtsam::Values &t, const string &s = "");
string GtdFormat(const gtsam::NonlinearFactorGraph &t, const string &s = "");

}  // namespace gtdynamics<|MERGE_RESOLUTION|>--- conflicted
+++ resolved
@@ -31,18 +31,6 @@
 };
 
 #include <gtdynamics/factors/PoseFactor.h>
-<<<<<<< HEAD
-class PoseFactor : gtsam::NonlinearFactor {
-  PoseFactor(const gtsam::noiseModel::Base *cost_model,
-             const gtdynamics::Joint *joint, int k = 0);
-
-  void print(const string &s="",
-             const gtsam::KeyFormatter &keyFormatter=gtdynamics::GTDKeyFormatter);
-
-  gtsam::Vector unwhitenedError(const gtsam::Values& x) const;
-};
-=======
->>>>>>> ea65f4aa
 
 #include <gtdynamics/factors/ForwardKinematicsFactor.h>
 class ForwardKinematicsFactor : gtsam::NoiseModelFactor {
@@ -89,36 +77,6 @@
                                        gtdynamics::GTDKeyFormatter);
 };
 
-<<<<<<< HEAD
-#include <gtdynamics/factors/TwistFactor.h>
-class TwistFactor : gtsam::NonlinearFactor {
-  TwistFactor(const gtsam::noiseModel::Base *cost_model,
-              const gtdynamics::Joint *joint, int k = 0);
-
-  void print(const string &s="",
-             const gtsam::KeyFormatter &keyFormatter=gtdynamics::GTDKeyFormatter);
-};
-
-#include <gtdynamics/factors/TwistAccelFactor.h>
-class TwistAccelFactor : gtsam::NonlinearFactor {
-  TwistAccelFactor(const gtsam::noiseModel::Base *cost_model,
-                   const gtdynamics::Joint *joint, int k = 0);
-
-  void print(const string &s="",
-             const gtsam::KeyFormatter &keyFormatter=gtdynamics::GTDKeyFormatter);
-};
-
-#include <gtdynamics/factors/TorqueFactor.h>
-class TorqueFactor : gtsam::NonlinearFactor {
-  TorqueFactor(const gtsam::noiseModel::Base *cost_model,
-               const gtdynamics::Joint *joint, size_t k = 0);
-
-  void print(const string &s="",
-             const gtsam::KeyFormatter &keyFormatter=gtdynamics::GTDKeyFormatter);
-};
-
-=======
->>>>>>> ea65f4aa
 #include <gtdynamics/factors/MinTorqueFactor.h>
 class MinTorqueFactor : gtsam::NoiseModelFactor {
   MinTorqueFactor(gtsam::Key torque_key,
@@ -131,39 +89,10 @@
 /// TODO(yetong): remove the wrapper for WrenchFactor once EqualityConstraint is
 /// wrapped (Issue #319).
 #include <gtdynamics/factors/WrenchFactor.h>
-<<<<<<< HEAD
-class WrenchFactor : gtsam::NonlinearFactor {
-  WrenchFactor(gtsam::Key twist_key, gtsam::Key twistAccel_key,
-                const std::vector<gtdynamics::DynamicsSymbol> wrench_keys, 
-                gtsam::Key pose_key,
-                const gtsam::noiseModel::Base *cost_model, const Matrix inertia,
-                const boost::optional<gtsam::Vector3> &gravity);
-  void print(const string &s="",
-             const gtsam::KeyFormatter &keyFormatter=gtdynamics::GTDKeyFormatter);
-};
-
-#include <gtdynamics/factors/WrenchEquivalenceFactor.h>
-class WrenchEquivalenceFactor : gtsam::NonlinearFactor{
-  WrenchEquivalenceFactor(const gtsam::noiseModel::Base *cost_model,
-                          gtdynamics::Joint *joint, size_t k = 0);
-  void print(const string &s="",
-             const gtsam::KeyFormatter &keyFormatter=gtdynamics::GTDKeyFormatter);
-};
-
-#include <gtdynamics/factors/WrenchPlanarFactor.h>
-class WrenchPlanarFactor : gtsam::NonlinearFactor {
-  WrenchPlanarFactor(const gtsam::noiseModel::Base *cost_model,
-                     Vector planar_axis, gtdynamics::Joint *joint,
-                     size_t k = 0);
-  void print(const string &s="",
-             const gtsam::KeyFormatter &keyFormatter=gtdynamics::GTDKeyFormatter);
-};
-=======
 gtsam::NoiseModelFactor* WrenchFactor(
     const gtsam::noiseModel::Base *cost_model, const gtdynamics::Link *link,
     const std::vector<gtsam::Key> wrench_keys, int t = 0,
     const std::optional<gtsam::Vector3> &gravity);
->>>>>>> ea65f4aa
 
 #include <gtdynamics/factors/CollocationFactors.h>
 class EulerPoseCollocationFactor : gtsam::NoiseModelFactor {
