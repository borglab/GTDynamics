// GTDynamics Wrapper Interface File

namespace gtdynamics {

/********************** factors **********************/

#include <gtdynamics/factors/PoseFactor.h>
class PoseFactor : gtsam::NonlinearFactor{
  PoseFactor(gtsam::Key wTp_key, gtsam::Key wTc_key, gtsam::Key q_key,
             const gtsam::noiseModel::Base* cost_model,
             const gtdynamics::Joint* joint);

  void print(const string &s,
             const gtsam::KeyFormatter &keyFormatter);
};

#include <gtdynamics/factors/TwistFactor.h>
class TwistFactor {
  TwistFactor(gtsam::Key twistP_key, gtsam::Key twistC_key, gtsam::Key q_key,
              gtsam::Key qVel_key,
              const gtsam::noiseModel::Base* cost_model,
              const gtdynamics::Joint* joint);

  void print(const string &s,
             const gtsam::KeyFormatter &keyFormatter);
};

// #include <gtdynamics/factors/TwistAccelFactor.h>
// class TwistAccelFactor {
//   TwistAccelFactor(gtsam::Key twist_key_c, gtsam::Key twistAccel_key_p, gtsam::Key twistAccel_key_c,
//               gtsam::Key q_key, gtsam::Key qVel_key, gtsam::Key qAccel_key,
//               const gtsam::noiseModel::Base* cost_model,
//               const gtdynamics::Joint* joint);

//   void print(const string &s,
//              const gtsam::KeyFormatter &keyFormatter);
// };


// #include <gtdynamics/factors/TorqueFactor.h>
// class TorqueFactor {
//   TorqueFactor(gtsam::Key wrench_key, gtsam::Key torque_key,
//               const gtsam::noiseModel::Base* cost_model,
//               const gtdynamics::JointSharedPtr joint);

//   void print(const string &s,
//              const gtsam::KeyFormatter &keyFormatter);
// };


/********************** link **********************/
#include <gtdynamics/universal_robot/Link.h>
class LinkParams {
    LinkParams(const string& _name, const double _mass, 
                const Matrix _inertia, const gtsam::Pose3& _wTl,
                const gtsam::Pose3& _lTcom);
    string name;
    double mass;
    Matrix inertia;
    gtsam::Pose3 wTl;
    gtsam::Pose3 lTcom; 
};

class Link  {
    Link();
<<<<<<< HEAD
    Link(const gtdynamics::LinkParams &params);

    gtdynamics::Link* getSharedPtr();
    void setID(unsigned char id);
    int getID() const;
    void addJoint(gtdynamics::JointSharedPtr joint_ptr);
=======
    gtdynamics::Link* shared();
    int id() const;
>>>>>>> f5311260
    const gtsam::Pose3 &wTl() const;
    const gtsam::Pose3 &lTcom() const;
    const gtsam::Pose3 wTcom() const;
    const gtsam::Pose3 &getFixedPose() const;
    bool isFixed() const;
    void fix();
    void fix(gtsam::Pose3 & fixed_pose);
    void unfix();
    // const std::vector<Joint*> &getJoints() const; // TODO!
    string name() const;
    double mass() const;
    const gtsam::Pose3 &centerOfMass();
    const Matrix &inertia();
};

/********************** joint **********************/
#include <gtdynamics/universal_robot/Joint.h>
#include <gtdynamics/universal_robot/ScrewJointBase.h>
#include <gtdynamics/universal_robot/RevoluteJoint.h>
class JointParams {
  JointParams();
  double velocity_limit;
  double velocity_limit_threshold;
  double acceleration_limit;
  double acceleration_limit_threshold;
  double torque_limit;
  double torque_limit_threshold;
  double damping_coefficient;
  double spring_coefficient;
};

virtual class Joint {
  void setID(unsigned char id);
  int getID() const;
  const gtsam::Pose3 &wTj() const;
  const gtsam::Pose3 &jTpcom() const;
  const Pose3 &jTccom() const;
  gtsam::Key getKey() const;
  string name() const;
  gtdynamics::LinkSharedPtr otherLink(const gtdynamics::LinkSharedPtr &link);
  std::vector<gtdynamics::LinkSharedPtr> links() const;
  gtdynamics::LinkSharedPtr parentLink() const;
  gtdynamics::LinkSharedPtr childLink() const;
  int parentID() const;
  int childID() const;
  string parentName();
  string childName();
};

virtual class RevoluteJoint : gtdynamics::Joint {
    RevoluteJoint(const string &name, const gtsam::Pose3 &wTj,
                const gtdynamics::LinkSharedPtr &parent_link,
                const gtdynamics::LinkSharedPtr &child_link, const gtdynamics::JointParams &parameters,
                const Vector &axis);
};


/********************** robot **********************/

#include <gtdynamics/universal_robot/Robot.h>

class Robot {
  Robot();

  Robot(std::map<string, gtdynamics::LinkSharedPtr> links, std::map<string, gtdynamics::JointSharedPtr> joints);

  std::vector<gtdynamics::LinkSharedPtr> links() const;

  std::vector<gtdynamics::JointSharedPtr> joints() const;

  void removeLink(gtdynamics::LinkSharedPtr link);

  void removeJoint(gtdynamics::JointSharedPtr joint);

  gtdynamics::Link* link(string name) const;

  gtdynamics::Joint* joint(string name) const;

//   /// For python wrapper
//   void removeJointByName(const string& name);

//   /// For python wrapper
//   void removeLinkByName(const string& name);

  int numLinks() const;

  int numJoints() const;

  void print() const;

  FKResults forwardKinematics(
      const gtdynamics::JointValues &joint_angles, const gtdynamics::JointValues &joint_vels,
      const boost::optional<string> prior_link_name ,
      const boost::optional<gtsam::Pose3> &prior_link_pose ,
      const boost::optional<gtsam::Vector6> &prior_link_twist) const;
};

#include <gtdynamics/universal_robot/sdf.h>
gtdynamics::Robot CreateRobotFromFile(const string file_path, 
                                    string model_name);


/********************** dynamics graph **********************/
#include <gtdynamics/dynamics/OptimizerSetting.h>
class OptimizerSetting {
  OptimizerSetting();
  gtsam::noiseModel::SharedNoiseModel bv_cost_model;
  gtsam::noiseModel::SharedNoiseModel ba_cost_model;             // acceleration of fixed link
  gtsam::noiseModel::SharedNoiseModel p_cost_model;              // pose factor
  gtsam::noiseModel::SharedNoiseModel v_cost_model;              // twist factor
  gtsam::noiseModel::SharedNoiseModel a_cost_model;              // acceleration factor
  gtsam::noiseModel::SharedNoiseModel linear_a_cost_model;       // linear acceleration factor
  gtsam::noiseModel::SharedNoiseModel f_cost_model;              // wrench equivalence factor
  gtsam::noiseModel::SharedNoiseModel linear_f_cost_model;       // linear wrench equivalence factor
  gtsam::noiseModel::SharedNoiseModel fa_cost_model;             // wrench factor
  gtsam::noiseModel::SharedNoiseModel t_cost_model;              // torque factor
  gtsam::noiseModel::SharedNoiseModel linear_t_cost_model;       // linear torque factor
  gtsam::noiseModel::SharedNoiseModel cp_cost_model;             // contact pose
  gtsam::noiseModel::SharedNoiseModel cfriction_cost_model;      // contact friction cone
  gtsam::noiseModel::SharedNoiseModel cv_cost_model;             // contact twist
  gtsam::noiseModel::SharedNoiseModel ca_cost_model;             // contact acceleration
  gtsam::noiseModel::SharedNoiseModel cm_cost_model;             // contact moment
  gtsam::noiseModel::SharedNoiseModel planar_cost_model;         // planar factor
  gtsam::noiseModel::SharedNoiseModel linear_planar_cost_model;  // linear planar factor
  gtsam::noiseModel::SharedNoiseModel prior_q_cost_model;        // joint angle prior factor
  gtsam::noiseModel::SharedNoiseModel prior_qv_cost_model;       // joint velocity prior factor
  gtsam::noiseModel::SharedNoiseModel prior_qa_cost_model;       // joint acceleration prior factor
  gtsam::noiseModel::SharedNoiseModel prior_t_cost_model;        // joint torque prior factor
  gtsam::noiseModel::SharedNoiseModel q_col_cost_model;          // joint collocation factor
  gtsam::noiseModel::SharedNoiseModel v_col_cost_model;          // joint vel collocation factor
  gtsam::noiseModel::SharedNoiseModel pose_col_cost_model;       // pose collocation factor
  gtsam::noiseModel::SharedNoiseModel twist_col_cost_model;      // twist collocation factor
  gtsam::noiseModel::SharedNoiseModel time_cost_model;           // time prior
  gtsam::noiseModel::SharedNoiseModel jl_cost_model;             // joint limit factor
};


#include<gtdynamics/dynamics/DynamicsGraph.h>
class DynamicsGraph {
  DynamicsGraph();

  DynamicsGraph(const gtdynamics::OptimizerSetting &opt);

  // enum CollocationScheme { Euler, RungeKutta, Trapezoidal, HermiteSimpson };

  static gtsam::GaussianFactorGraph linearDynamicsGraph(
      const gtdynamics::Robot &robot, const int t, const gtdynamics::JointValues &joint_angles,
      const gtdynamics::JointValues &joint_vels, const gtdynamics::FKResults &fk_results,
      const boost::optional<gtsam::Vector3> &gravity,
      const boost::optional<gtsam::Vector3> &planar_axis);

  static gtsam::GaussianFactorGraph linearFDPriors(
      const gtdynamics::Robot &robot, const int t, const gtdynamics::JointValues &torque_values);

  static gtsam::GaussianFactorGraph linearIDPriors(
      const gtdynamics::Robot &robot, const int t, const gtdynamics::JointValues &joint_accels);

  static gtsam::Values linearSolveFD(
      const gtdynamics::Robot &robot, const int t, const gtdynamics::JointValues &joint_angles,
      const gtdynamics::JointValues &joint_vels, const gtdynamics::JointValues &torques,
      const gtdynamics::FKResults &fk_results,
      const boost::optional<gtsam::Vector3> &gravity,
      const boost::optional<gtsam::Vector3> &planar_axis);

  static gtsam::Values linearSolveID(
      const gtdynamics::Robot &robot, const int t, const gtdynamics::JointValues &joint_angles,
      const gtdynamics::JointValues &joint_vels, const gtdynamics::JointValues &torques,
      const gtdynamics::FKResults &fk_results,
      const boost::optional<gtsam::Vector3> &gravity,
      const boost::optional<gtsam::Vector3> &planar_axis);

  gtsam::NonlinearFactorGraph qFactors(
      const gtdynamics::Robot &robot, const int t,
      const boost::optional<gtsam::Vector3> &gravity,
      const boost::optional<gtdynamics::ContactPoints> &contact_points) const;

  /* return v-level nonlinear factor graph (twist related factors) */
  gtsam::NonlinearFactorGraph vFactors(
      const gtdynamics::Robot &robot, const int t,
      const boost::optional<gtsam::Vector3> &gravity,
      const boost::optional<gtdynamics::ContactPoints> &contact_points) const;

  /* return a-level nonlinear factor graph (acceleration related factors) */
  gtsam::NonlinearFactorGraph aFactors(
      const gtdynamics::Robot &robot, const int t,
      const boost::optional<gtsam::Vector3> &gravity,
      const boost::optional<gtdynamics::ContactPoints> &contact_points) const;

  /* return dynamics-level nonlinear factor graph (wrench related factors) */
  gtsam::NonlinearFactorGraph dynamicsFactors(
      const gtdynamics::Robot &robot, const int t,
      const boost::optional<gtsam::Vector3> &gravity,
      const boost::optional<gtsam::Vector3> &planar_axis,
      const boost::optional<gtdynamics::ContactPoints> &contact_points,
      const boost::optional<double> &mu) const;

  gtsam::NonlinearFactorGraph dynamicsFactorGraph(
      const gtdynamics::Robot &robot, const int t,
      const boost::optional<gtsam::Vector3> &gravity,
      const boost::optional<gtsam::Vector3> &planar_axis,
      const boost::optional<gtdynamics::ContactPoints> &contact_points,
      const boost::optional<double> &mu) const;

  gtsam::NonlinearFactorGraph forwardDynamicsPriors(
      const gtdynamics::Robot &robot, const int t, const Vector &joint_angles,
      const Vector &joint_vels, const Vector &torques) const;

  gtsam::NonlinearFactorGraph inverseDynamicsPriors(
      const gtdynamics::Robot &robot, const int t, const Vector &joint_angles,
      const Vector &joint_vels, const Vector &joint_accels) const;

  gtsam::NonlinearFactorGraph forwardDynamicsPriors(
      const gtdynamics::Robot &robot, const int t, const gtdynamics::JointValues &joint_angles,
      const gtdynamics::JointValues &joint_vels,
      const gtdynamics::JointValues &torques) const;

  gtsam::NonlinearFactorGraph trajectoryFDPriors(
      const gtdynamics::Robot &robot, const int num_steps,
      const Vector &joint_angles, const Vector &joint_vels,
      const std::vector<Vector> &torques_seq) const;

  gtsam::NonlinearFactorGraph trajectoryFG(
      const gtdynamics::Robot &robot, const int num_steps, const double dt,
      const gtdynamics::DynamicsGraph::CollocationScheme collocation,
      const boost::optional<gtsam::Vector3> &gravity,
      const boost::optional<gtsam::Vector3> &planar_axis,
      const boost::optional<gtdynamics::ContactPoints> &contact_points,
      const boost::optional<double> &mu) const;

  gtsam::NonlinearFactorGraph multiPhaseTrajectoryFG(
      const std::vector<gtdynamics::Robot> &robots, const std::vector<int> &phase_steps,
      const std::vector<gtsam::NonlinearFactorGraph> &transition_graphs,
      const gtdynamics::DynamicsGraph::CollocationScheme collocation,
      const boost::optional<gtsam::Vector3> &gravity,
      const boost::optional<gtsam::Vector3> &planar_axis) const;

  gtsam::NonlinearFactorGraph collocationFactors(
      const gtdynamics::Robot &robot, const int t, const double dt,
      const gtdynamics::DynamicsGraph::CollocationScheme collocation) const;

  gtsam::NonlinearFactorGraph multiPhaseCollocationFactors(
      const gtdynamics::Robot &robot, const int t, const int phase,
      const gtdynamics::DynamicsGraph::CollocationScheme collocation) const;

  gtsam::NonlinearFactorGraph jointLimitFactors(const gtdynamics::Robot &robot,
                                                const int t) const;

  gtsam::NonlinearFactorGraph targetAngleFactors(
      const gtdynamics::Robot &robot, const int t, const string &joint_name,
      const double target_angle) const;

  gtsam::NonlinearFactorGraph targetPoseFactors(
      const gtdynamics::Robot &robot, const int t, const string &link_name,
      const gtsam::Pose3 &target_pose) const;

  static Vector jointAccels(const gtdynamics::Robot &robot,
                                   const gtsam::Values &result, const int t);

  /* return joint velocities. */
  static Vector jointVels(const gtdynamics::Robot &robot,
                                 const gtsam::Values &result, const int t);

  /* return joint angles. */
  static Vector jointAngles(const gtdynamics::Robot &robot,
                                   const gtsam::Values &result, const int t);

  /* return joint torques. */
  static Vector jointTorques(const gtdynamics::Robot &robot,
                                    const gtsam::Values &result, const int t);

  static gtdynamics::JointValues jointAccelsMap(const gtdynamics::Robot &robot,
                                           const gtsam::Values &result,
                                           const int t);

  /* return joint velocities as std::map<name, velocity>. */
  static gtdynamics::JointValues jointVelsMap(const gtdynamics::Robot &robot,
                                         const gtsam::Values &result,
                                         const int t);

  /* return joint angles as std::map<name, angle>. */
  static gtdynamics::JointValues jointAnglesMap(const gtdynamics::Robot &robot,
                                           const gtsam::Values &result,
                                           const int t);

  /* return joint torques as std::map<name, torque>. */
  static gtdynamics::JointValues jointTorquesMap(const gtdynamics::Robot &robot,
                                            const gtsam::Values &result,
                                            const int t);

  /* print the factors of the factor graph */
  static void printGraph(const gtsam::NonlinearFactorGraph &graph);

  /* print the values */
  static void printValues(const gtsam::Values &values);

  static void saveGraph(const string &file_path,
                        const gtsam::NonlinearFactorGraph &graph,
                        const gtsam::Values &values, const gtdynamics::Robot &robot,
                        const int t, bool radial);

  static void saveGraphMultiSteps(const string &file_path,
                                  const gtsam::NonlinearFactorGraph &graph,
                                  const gtsam::Values &values,
                                  const gtdynamics::Robot &robot, const int num_steps,
                                  bool radial);

  static void saveGraphTraj(const string &file_path,
                            const gtsam::NonlinearFactorGraph &graph,
                            const gtsam::Values &values, const int num_steps);

  /* return the optimizer setting. */
  const gtdynamics::OptimizerSetting &opt() const;
};

#include <gtdynamics/utils/initialize_solution_utils.h>
gtsam::Values ZeroValues(
    const gtdynamics::Robot& robot, const int t, double gaussian_noise);


/********************** symbols **********************/

#include <gtdynamics/utils/DynamicsSymbol.h>
class DynamicsSymbol {
  DynamicsSymbol();

  DynamicsSymbol(const gtdynamics::DynamicsSymbol& key);

  static DynamicsSymbol LinkJointSymbol(const string& s,
                                        unsigned char link_idx,
                                        unsigned char joint_idx,
                                        std::uint64_t t);

  static DynamicsSymbol JointSymbol(const string& s,
                                    unsigned char joint_idx, std::uint64_t t);

  static DynamicsSymbol LinkSymbol(const string& s, unsigned char link_idx,
                                   std::uint64_t t);

  static DynamicsSymbol SimpleSymbol(const string& s, std::uint64_t t);

  DynamicsSymbol(const gtsam::Key& key);

  // operator gtsam::Key() const;

  string label() const;

  unsigned char linkIdx() const;

  unsigned char jointIdx() const;

  size_t time() const;

  void print(const string& s);

  bool equals(const gtdynamics::DynamicsSymbol& expected, double tol);

  gtsam::Key key() const;

  // operator string() const;
};
gtdynamics::DynamicsSymbol PoseKey(int i, int t);
gtdynamics::DynamicsSymbol TwistKey(int i, int t);
gtdynamics::DynamicsSymbol TwistAccelKey(int i, int t);
gtdynamics::DynamicsSymbol WrenchKey(int i, int j, int t);
gtdynamics::DynamicsSymbol JointAngleKey(int j, int t);
gtdynamics::DynamicsSymbol JointVelKey(int j, int t);
gtdynamics::DynamicsSymbol JointAccelKey(int j, int t);
gtdynamics::DynamicsSymbol TorqueKey(int j, int t);
}
<|MERGE_RESOLUTION|>--- conflicted
+++ resolved
@@ -63,17 +63,12 @@
 
 class Link  {
     Link();
-<<<<<<< HEAD
     Link(const gtdynamics::LinkParams &params);
 
-    gtdynamics::Link* getSharedPtr();
+    gtdynamics::Link* shared();
     void setID(unsigned char id);
-    int getID() const;
+    int id() const;
     void addJoint(gtdynamics::JointSharedPtr joint_ptr);
-=======
-    gtdynamics::Link* shared();
-    int id() const;
->>>>>>> f5311260
     const gtsam::Pose3 &wTl() const;
     const gtsam::Pose3 &lTcom() const;
     const gtsam::Pose3 wTcom() const;
@@ -107,20 +102,15 @@
 
 virtual class Joint {
   void setID(unsigned char id);
-  int getID() const;
+  int id() const;
   const gtsam::Pose3 &wTj() const;
   const gtsam::Pose3 &jTpcom() const;
   const Pose3 &jTccom() const;
-  gtsam::Key getKey() const;
   string name() const;
   gtdynamics::LinkSharedPtr otherLink(const gtdynamics::LinkSharedPtr &link);
   std::vector<gtdynamics::LinkSharedPtr> links() const;
-  gtdynamics::LinkSharedPtr parentLink() const;
-  gtdynamics::LinkSharedPtr childLink() const;
-  int parentID() const;
-  int childID() const;
-  string parentName();
-  string childName();
+  gtdynamics::LinkSharedPtr parent() const;
+  gtdynamics::LinkSharedPtr child() const;
 };
 
 virtual class RevoluteJoint : gtdynamics::Joint {
