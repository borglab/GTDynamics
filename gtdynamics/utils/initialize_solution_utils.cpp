--- conflicted
+++ resolved
@@ -8,11 +8,7 @@
 /**
  * @file  initialize_solution_utils.cpp
  * @brief Utility methods for initializing trajectory optimization solutions.
-<<<<<<< HEAD
- * @authors Alejandro Escontrela, Yetong Zhang
-=======
  * @authors Alejandro Escontrela, Yetong Zhang, Varun Agrawal
->>>>>>> 2226a81f
  */
 
 #include "gtdynamics/utils/initialize_solution_utils.h"
@@ -68,8 +64,8 @@
 
 Values AddForwardKinematicsPoses(const Robot& robot, size_t t,
                                  const std::string& link_name,
-                                 const Robot::JointValues& joint_angles,
-                                 const Robot::JointValues& joint_velocities,
+                                 const JointValues& joint_angles,
+                                 const JointValues& joint_velocities,
                                  const Pose3& wTl_i, Values values) {
   auto fk_results =
       robot.forwardKinematics(joint_angles, joint_velocities, link_name, wTl_i);
@@ -99,7 +95,7 @@
   Values init_vals_t;
 
   // Initial pose and joint angles are known a priori.
-  Robot::JointValues joint_angles, joint_velocities;
+  JointValues joint_angles, joint_velocities;
   for (auto&& joint : robot.joints()) {
     joint_angles.insert(std::make_pair(joint->name(), sampler.sample()[0]));
     joint_velocities.insert(std::make_pair(joint->name(), sampler.sample()[0]));
@@ -156,21 +152,6 @@
       init_vals.tryInsert(kvp.key, kvp.value);
     }
 
-<<<<<<< HEAD
-    // Initialize contacts to 0.
-    if (contact_points) {
-      for (auto&& contact_point : *contact_points) {
-        int link_id = -1;
-        for (auto& link : robot.links()) {
-          if (link->name() == contact_point.name) link_id = link->getID();
-        }
-        if (link_id == -1) throw std::runtime_error("Link not found.");
-        init_vals.insert(ContactWrenchKey(link_id, contact_point.id, t),
-                         sampler.sample());
-      }
-    }
-=======
->>>>>>> 2226a81f
     t_elapsed += dt;
   }
 
@@ -221,29 +202,8 @@
       init_vals_t = InitializePosesAndJoints(
           robot, wTl_i, wTl_t, link_name, t_i, timesteps, dt, sampler, wTl_dt);
 
-<<<<<<< HEAD
-  // Initial pose and joint angles are known a priori.
-  JointValues jangles, jvels;
-  for (auto&& joint : robot.joints()) {
-    jangles.insert(std::make_pair(joint->name(), sampler.sample()[0]));
-    jvels.insert(std::make_pair(joint->name(), sampler.sample()[0]));
-  }
-  // Compute forward dynamics to obtain remaining link poses.
-  auto fk_results =
-      robot.forwardKinematics(jangles, jvels, link_name, wTl_i_processed);
-  for (auto&& pose_result : fk_results.first)
-    init_vals_t.insert(
-        PoseKey(robot.getLinkByName(pose_result.first)->getID(), 0),
-        pose_result.second);
-  for (auto&& joint : robot.joints())
-    init_vals_t.insert(JointAngleKey(joint->getID(), 0), sampler.sample()[0]);
-
-  auto dgb = DynamicsGraph();
-  for (int t = 0; t <= std::lround(ts[ts.size() - 1] / dt); t++) {
-=======
   DynamicsGraph dgb;
   for (int t = 0; t <= std::round(timesteps[timesteps.size() - 1] / dt); t++) {
->>>>>>> 2226a81f
     gtsam::NonlinearFactorGraph kfg =
         dgb.qFactors(robot, t, gravity, contact_points);
     kfg.add(gtsam::PriorFactor<Pose3>(
@@ -254,36 +214,10 @@
     Values results = optimizer.optimize();
 
     // Add zero initial values for remaining variables.
-<<<<<<< HEAD
-    for (auto&& link : robot.links()) {
-      init_vals.insert(TwistKey(link->getID(), t), sampler.sample());
-      init_vals.insert(TwistAccelKey(link->getID(), t), sampler.sample());
-    }
-    for (auto&& joint : robot.joints()) {
-      int j = joint->getID();
-      init_vals.insert(WrenchKey(joint->parentID(), j, t), sampler.sample());
-      init_vals.insert(WrenchKey(joint->childID(), j, t), sampler.sample());
-      init_vals.insert(TorqueKey(j, t), sampler.sample()[0]);
-      init_vals.insert(JointVelKey(j, t), sampler.sample()[0]);
-      init_vals.insert(JointAccelKey(j, t), sampler.sample()[0]);
-    }
-    if (contact_points) {
-      for (auto&& contact_point : *contact_points) {
-        int link_id = -1;
-        for (auto& link : robot.links()) {
-          if (link->name() == contact_point.name) link_id = link->getID();
-        }
-        if (link_id == -1) throw std::runtime_error("Link not found.");
-        init_vals.insert(ContactWrenchKey(link_id, contact_point.id, t),
-                         sampler.sample());
-      }
-    }
-=======
     init_vals.insert(ZeroValues(robot, t, gaussian_noise, contact_points));
 
     // Update with the results of the optimizer.
     init_vals.update(results);
->>>>>>> 2226a81f
 
     // Update initial values for next timestep.
     init_vals_t.clear();
@@ -457,14 +391,8 @@
 
       if (link_id == -1) throw std::runtime_error("Link not found.");
 
-<<<<<<< HEAD
-      zero_values.insert(ContactWrenchKey(link_id, contact_point.id, t),
+      zero_values.insert(ContactWrenchKey(link_id, contact_point.second.id, t),
                          sampler.sample());
-=======
-      zero_values.insert(
-          ContactWrenchKey(link_id, contact_point.second.contact_id, t),
-          sampler.sample());
->>>>>>> 2226a81f
     }
   }
 
