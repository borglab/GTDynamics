/* ----------------------------------------------------------------------------
 * GTDynamics Copyright 2020, Georgia Tech Research Corporation,
 * Atlanta, Georgia 30332-0415
 * All Rights Reserved
 * See LICENSE for the license information
 * -------------------------------------------------------------------------- */

/**
 * @file  Trajectory.h
 * @brief Utility methods for generating Trajectory phases.
 * @author: Disha Das, Tarushree Gandhi, Varun Agrawal, Frank Dellaert
 */

#pragma once

#include <gtdynamics/dynamics/DynamicsGraph.h>
#include <gtdynamics/factors/MinTorqueFactor.h>
#include <gtdynamics/factors/PointGoalFactor.h>
#include <gtdynamics/universal_robot/Robot.h>
#include <gtdynamics/utils/Phase.h>
#include <gtdynamics/utils/WalkCycle.h>
#include <gtdynamics/utils/initialize_solution_utils.h>

namespace gtdynamics {

/**
 * @class Trajectory class implements functions derived
 * from phase-related calculations.
 */
class Trajectory {
 protected:
  size_t repeat_;         ///< Number of repetitions of walk cycle
  WalkCycle walk_cycle_;  ///< Walk Cycle

  /// Gets the intersection between two ContactPoints objects
  ContactPoints getIntersection(ContactPoints CPs_1,
                                ContactPoints CPs_2) const {
    ContactPoints intersection;
    for (auto &&cp : CPs_1) {
      if (CPs_2.find(cp.first) != CPs_2.end()) {
        intersection.emplace(cp.first, cp.second);
      }
    }
    return intersection;
  }

 public:
  /// Default Constructor (for serialization)
  Trajectory() {}

  /**
   * Construct trajectory from WalkCycle and specified number of gait
   * repetitions.
   *
   * @param walk_cycle  The Walk Cycle for the robot.
   * @param repeat      The number of repetitions for each phase of the gait.
   */
  Trajectory(const WalkCycle &walk_cycle, size_t repeat)
<<<<<<< HEAD
      : repeat_(repeat), walk_cycle_(walk_cycle) {};
  
  ContactPoints toContactPointsObject(const PointOnLinks &contact_points) const{
    ContactPoints cps;
    for(auto&& cp : contact_points){
      cps.emplace(cp.link->name(), ContactPoint{cp.point, 0});
    }
    return cps;
  }
=======
      : repeat_(repeat), walk_cycle_(walk_cycle) {}
>>>>>>> c6beaed8

  /**
   * @fn Returns a vector of PointOnLinks objects for all phases after
   * applying repetition on the walk cycle.
   * @return Phase CPs.
   */
  std::vector<ContactPoints> phaseContactPoints() const {
    std::vector<ContactPoints> phase_cps;
    const auto &phases = walk_cycle_.phases();
    for (size_t i = 0; i < repeat_; i++) {
      for (auto &&phase : phases) {
        phase_cps.push_back(toContactPointsObject(phase.contactPoints()));
      }
    }
    return phase_cps;
  }

  /**
   * @fn Returns a vector of ContactPoints objects for all transitions between
   * phases after applying repetition on the original sequence.
   * @return Transition CPs.
   */
  std::vector<ContactPoints> transitionContactPoints() const {
    std::vector<ContactPoints> trans_cps_orig;

    auto phases = walk_cycle_.phases();
    ContactPoints phase_1_cps;
    ContactPoints phase_2_cps;

    for (size_t p = 0; p < walk_cycle_.numPhases(); p++) {
      phase_1_cps = toContactPointsObject(phases[p].contactPoints());
      if (p == walk_cycle_.numPhases() - 1) {
        phase_2_cps = toContactPointsObject(phases[0].contactPoints());
      } else {
        phase_2_cps = toContactPointsObject(phases[p + 1].contactPoints());
      }

      ContactPoints intersection = getIntersection(phase_1_cps, phase_2_cps);
      trans_cps_orig.push_back(intersection);
    }

    // Copy the original transition contact point sequence
    // `repeat_` number of times.
    std::vector<ContactPoints> trans_cps(trans_cps_orig);
    for (size_t i = 0; i < repeat_ - 1; i++) {
      trans_cps.insert(trans_cps.end(), trans_cps_orig.begin(),
                       trans_cps_orig.end());
    }
    trans_cps.pop_back();

    return trans_cps;
  }

  /**
   * @fn Returns a vector of phase durations for all phases after
   * applying repetition on the walk cycle.
   * @return Phase durations.
   */
  std::vector<int> phaseDurations() const {
    std::vector<int> phase_durations;
    const auto &phases = walk_cycle_.phases();
    for (size_t i = 0; i < repeat_; i++) {
      for (auto &&phase : phases)
        phase_durations.push_back(phase.numTimeSteps());
    }
    return phase_durations;
  }

  /**
   * @fn Returns the number of phases.
   * @return Number of phases.
   */
  size_t numPhases() const { return walk_cycle_.numPhases() * repeat_; }

  /**
   * @fn Builds vector of Transition Graphs.
   * @param[in]robot            Configuration of the robot
   * @param[in]graph_builder    Dynamics Graph
   * @param[in]mu               Coefficient of static friction
   * @return Vector of Transition Graphs
   */
  std::vector<gtsam::NonlinearFactorGraph> getTransitionGraphs(
      const Robot &robot, const DynamicsGraph &graph_builder, double mu) const;

  /**
   * @fn Builds multi-phase factor graph.
   * @param[in]robot            Configuration of the robot
   * @param[in]graph_builder    Dynamics Graph
   * @param[in]mu               Coefficient of static friction
   * @return Multi-phase factor graph
   */
  gtsam::NonlinearFactorGraph multiPhaseFactorGraph(
<<<<<<< HEAD
      const Robot& robot, const DynamicsGraph &graph_builder,
=======
      const Robot &robot, const DynamicsGraph &graph_builder,
>>>>>>> c6beaed8
      const CollocationScheme collocation, double mu) const;

  /**
   * @fn Returns Initial values for transition graphs.
   * @param[in]robot             Configuration of the robot
   * @param[in]gaussian_noise    Gaussian noise to add to initial values
   * @return Initial values for transition graphs
   */
  std::vector<gtsam::Values> transitionPhaseInitialValues(
      const Robot &robot, double gaussian_noise) const;

  /**
   * @fn Returns Initial values for multi-phase factor graph.
   * @param[in]robot             Configuration of the robot
   * @param[in]gaussian_noise    Gaussian noise to add to initial values
   * @param[in]desired_dt        integration timestep
   * @return Initial values for multi-phase factor graph
   */
<<<<<<< HEAD
  gtsam::Values multiPhaseInitialValues(
      const Robot &robot, double gaussian_noise, double dt) const;
=======
  gtsam::Values multiPhaseInitialValues(const Robot &robot,
                                        double gaussian_noise, double dt) const;
>>>>>>> c6beaed8

  /**
   * @fn Returns a vector of final time step for every phase.
   * @return Vector of final time steps.
   */
  std::vector<int> finalTimeSteps() const {
    int final_timestep = 0;
    std::vector<int> final_timesteps;
    auto phases = walk_cycle_.phases();
    for (size_t i = 0; i < numPhases(); i++) {
      int phase_timestep = phases[i % walk_cycle_.numPhases()].numTimeSteps();
      final_timestep += phase_timestep;
      final_timesteps.push_back(final_timestep);
    }
    return final_timesteps;
  }

  /**
   * @fn Return phase index for given phase number p.
   * @param[in]p    Phase number \in [0..repeat * numPhases()[.
   * @return Phase instance.
   */
  size_t phaseIndex(size_t p) const {
    if (p >= numPhases()) {
      throw std::invalid_argument("Trajectory:phase: no such phase");
    }
    return p % walk_cycle_.numPhases();
  }

  /**
   * @fn Return phase for given phase number p.
   * @param[in]p    Phase number \in [0..repeat * numPhases()[.
   * @return Phase instance.
   */
  const Phase &phase(size_t p) const {
    return walk_cycle_.phase(phaseIndex(p));
  }

  /**
   * @fn Returns the start time step for a given phase.
   * @param[in]p    Phase number.
   * @return Initial time step.
   */
  int getStartTimeStep(size_t p) const {
    std::vector<int> final_timesteps = finalTimeSteps();
    int k_start = final_timesteps[p] - phase(p).numTimeSteps();
    if (p != 0) k_start += 1;
    return k_start;
  }

  /**
   * @fn Returns the end time step for a given phase.
   * @param[in]p    Phase number.
   * @return Final time step.
   */
  int getEndTimeStep(size_t p) const { return finalTimeSteps()[p]; }

  /**
   * @fn Returns the contact links for a given phase.
   * @param[in]p    Phase number.
   * @return Vector of contact links.
   */
  const PointOnLinks &getPhaseContactLinks(size_t p) const {
    return phase(p).contactPoints();
  }

  /**
   * @fn Returns the swing links for a given phase.
   * @param[in]p    Phase number.
   * @return Vector of swing links.
   */
  std::vector<std::string> getPhaseSwingLinks(size_t p) const {
    return walk_cycle_.swingLinks(phaseIndex(p));
  }

  /**
   * @fn Generates a PointGoalFactor object
   * @param[in] link_name         concerned link
   * @param[in] k                 time index k
   * @param[in] cost_model        Noise model
   * @param[in] goal_point        target goal point
   */
  PointGoalFactor pointGoalFactor(const Robot &robot,
                                  const std::string &link_name,
                                  const ContactPoint &cp, int k,
                                  const gtsam::SharedNoiseModel &cost_model,
                                  const gtsam::Point3 &goal_point) const {
    LinkSharedPtr link = robot.link(link_name);
    gtsam::Key pose_key = internal::PoseKey(link->id(), k);
    return PointGoalFactor(pose_key, cost_model, cp.point, goal_point);
  }

  /**
   * @fn Create desired stance and swing trajectories for all contact links.
   * @return All objective factors as a NonlinearFactorGraph
   */
  gtsam::NonlinearFactorGraph contactPointObjectives(
<<<<<<< HEAD
      const Robot &robot,
      const gtsam::SharedNoiseModel &cost_model,
      const gtsam::Point3 &step,
      const ContactAdjustments &contact_adjustments = {}) const;
=======
      const Robot &robot, const gtsam::SharedNoiseModel &cost_model,
      const gtsam::Point3 &step, double ground_height = 0) const;
>>>>>>> c6beaed8

  /**
   * @fn Add minimum torque objectives.
   * @return All MinTorqueFactor factors as a NonlinearFactorGraph
   */
<<<<<<< HEAD
  void addMinimumTorqueFactors(
    const Robot &robot, gtsam::NonlinearFactorGraph *graph,
    const gtsam::SharedNoiseModel &cost_model) const;
=======
  void addMinimumTorqueFactors(gtsam::NonlinearFactorGraph *graph,
                               const Robot &robot,
                               const gtsam::SharedNoiseModel &cost_model) const;
>>>>>>> c6beaed8

  /**
   * @fn Create objective factors for slice 0 and slice K.
   *
   * Links at time step 0 are constrainted to their wTcom poses and
   * zero twist, and zero twist and twist acceleration at last time step.
   * Joint angles velocities and accelerations are set to zero for all joints at
   * start *and* end.
   *
   * @return All factors as a NonlinearFactorGraph
   */
  void addBoundaryConditions(
<<<<<<< HEAD
      const Robot &robot, gtsam::NonlinearFactorGraph *graph,
=======
      gtsam::NonlinearFactorGraph *graph, const Robot &robot,
>>>>>>> c6beaed8
      const gtsam::SharedNoiseModel &pose_model,
      const gtsam::SharedNoiseModel &twist_model,
      const gtsam::SharedNoiseModel &twist_acceleration_model,
      const gtsam::SharedNoiseModel &joint_velocity_model,
      const gtsam::SharedNoiseModel &joint_acceleration_model) const;

  /**
   * @fn Add priors on all variable time steps.
   * @param[in, out] graph NonlinearFactorGraph to add to
   * @param[in] desired_dt desired time step
   * @param[in] sigma      standard deviation (default 0: constrained)
   */
  void addIntegrationTimeFactors(gtsam::NonlinearFactorGraph *graph,
                                 double desired_dt, double sigma = 0) const {
    auto model = gtsam::noiseModel::Isotropic::Sigma(1, sigma);
    for (size_t phase = 0; phase < numPhases(); phase++)
      graph->addPrior<double>(PhaseKey(phase), desired_dt, model);
  }

  /**
   * @fn Writes the angles, vels, accels, torques and time values for a single
   * phase to disk.
   * @param[in] robot        Configuration of the robot
   * @param[in] traj_file    Trajectory File being written onto.
   * @param[in] results      Results of Optimization.
   * @param[in] phase        Phase number.
   */
  void writePhaseToFile(const Robot &robot, std::ofstream &traj_file,
                        const gtsam::Values &results, int phase) const;

  /**
   * @fn Writes the angles, vels, accels, torques and time values to disk.
   * @param[in] robot     Configuration of the robot
   * @param[in] name      Trajectory File name.
   * @param[in] results   Results of Optimization.
   */
  void writeToFile(const Robot &robot, const std::string &name,
                   const gtsam::Values &results) const;
};
}  // namespace gtdynamics<|MERGE_RESOLUTION|>--- conflicted
+++ resolved
@@ -56,7 +56,6 @@
    * @param repeat      The number of repetitions for each phase of the gait.
    */
   Trajectory(const WalkCycle &walk_cycle, size_t repeat)
-<<<<<<< HEAD
       : repeat_(repeat), walk_cycle_(walk_cycle) {};
   
   ContactPoints toContactPointsObject(const PointOnLinks &contact_points) const{
@@ -66,9 +65,6 @@
     }
     return cps;
   }
-=======
-      : repeat_(repeat), walk_cycle_(walk_cycle) {}
->>>>>>> c6beaed8
 
   /**
    * @fn Returns a vector of PointOnLinks objects for all phases after
@@ -161,11 +157,7 @@
    * @return Multi-phase factor graph
    */
   gtsam::NonlinearFactorGraph multiPhaseFactorGraph(
-<<<<<<< HEAD
       const Robot& robot, const DynamicsGraph &graph_builder,
-=======
-      const Robot &robot, const DynamicsGraph &graph_builder,
->>>>>>> c6beaed8
       const CollocationScheme collocation, double mu) const;
 
   /**
@@ -184,13 +176,8 @@
    * @param[in]desired_dt        integration timestep
    * @return Initial values for multi-phase factor graph
    */
-<<<<<<< HEAD
   gtsam::Values multiPhaseInitialValues(
       const Robot &robot, double gaussian_noise, double dt) const;
-=======
-  gtsam::Values multiPhaseInitialValues(const Robot &robot,
-                                        double gaussian_noise, double dt) const;
->>>>>>> c6beaed8
 
   /**
    * @fn Returns a vector of final time step for every phase.
@@ -288,29 +275,18 @@
    * @return All objective factors as a NonlinearFactorGraph
    */
   gtsam::NonlinearFactorGraph contactPointObjectives(
-<<<<<<< HEAD
       const Robot &robot,
       const gtsam::SharedNoiseModel &cost_model,
       const gtsam::Point3 &step,
       const ContactAdjustments &contact_adjustments = {}) const;
-=======
-      const Robot &robot, const gtsam::SharedNoiseModel &cost_model,
-      const gtsam::Point3 &step, double ground_height = 0) const;
->>>>>>> c6beaed8
 
   /**
    * @fn Add minimum torque objectives.
    * @return All MinTorqueFactor factors as a NonlinearFactorGraph
    */
-<<<<<<< HEAD
-  void addMinimumTorqueFactors(
-    const Robot &robot, gtsam::NonlinearFactorGraph *graph,
-    const gtsam::SharedNoiseModel &cost_model) const;
-=======
   void addMinimumTorqueFactors(gtsam::NonlinearFactorGraph *graph,
                                const Robot &robot,
                                const gtsam::SharedNoiseModel &cost_model) const;
->>>>>>> c6beaed8
 
   /**
    * @fn Create objective factors for slice 0 and slice K.
@@ -323,11 +299,7 @@
    * @return All factors as a NonlinearFactorGraph
    */
   void addBoundaryConditions(
-<<<<<<< HEAD
-      const Robot &robot, gtsam::NonlinearFactorGraph *graph,
-=======
       gtsam::NonlinearFactorGraph *graph, const Robot &robot,
->>>>>>> c6beaed8
       const gtsam::SharedNoiseModel &pose_model,
       const gtsam::SharedNoiseModel &twist_model,
       const gtsam::SharedNoiseModel &twist_acceleration_model,
