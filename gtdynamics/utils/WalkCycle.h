/* ----------------------------------------------------------------------------
 * GTDynamics Copyright 2020, Georgia Tech Research Corporation,
 * Atlanta, Georgia 30332-0415
 * All Rights Reserved
 * See LICENSE for the license information
 * -------------------------------------------------------------------------- */

/**
 * @file  WalkCycle.h
 * @brief Class to store walk cycle.
 * @author: Disha Das, Varun Agrawal
 */

#pragma once

#include <gtdynamics/utils/Phase.h>
#include <gtsam/linear/Sampler.h>
#include <gtsam/nonlinear/GaussNewtonOptimizer.h>
#include <gtsam/nonlinear/NonlinearFactorGraph.h>

#include <map>
#include <string>
#include <vector>

namespace gtdynamics {

/**
 * ContactAdjustment is the adjustment made to all the contact points in relation to a given link in the robot.
 *
 * @param link_name  The link in relation to which adjustment is to be made.
 * @param adjustment The adjustment made to the contact points relative to the link COM.
 */
struct ContactAdjustment{
  std::string link_name;
  gtsam::Point3 adjustment;

  ContactAdjustment(const std::string& link_name, const gtsam::Point3 &adjustment)
      : link_name(link_name), adjustment(adjustment) {}
};

using ContactAdjustments = std::vector<ContactAdjustment>;


/**
 * @class WalkCycle class stores the sequence of phases
 * in a walk cycle.
 */
class WalkCycle {
 protected:
  std::vector<Phase> phases_;     ///< Phases in walk cycle
  PointOnLinks contact_points_;  ///< All contact points

 public:
  /// Default Constructor
  WalkCycle() {}

  /// Constructor with phases
  explicit WalkCycle(const std::vector<Phase>& phases) {
    for (auto&& phase : phases) {
      addPhase(phase);
    }
  }

  /**
   * @fn Adds phase in walk cycle
   * @param[in] phase Swing or stance phase in the walk cycle.
   */
  void addPhase(const Phase &phase);

  /**
   * @fn Return phase for given phase number p.
   * @param[in]p    Phase number \in [0..numPhases()[.
   * @return Phase instance.
   */
  const Phase& phase(size_t p) const;

  /// Returns vector of phases in the walk cycle
  const std::vector<Phase>& phases() const { return phases_; }

  /// Returns count of phases in the walk cycle
  size_t numPhases() const { return phases_.size(); }

  /// Returns the number of time steps, summing over all phases.
  size_t numTimeSteps() const;

  /// Return all the contact points.
  const PointOnLinks& contactPoints() const { return contact_points_; }

  /// Print to stream.
  friend std::ostream& operator<<(std::ostream& os,
                                  const WalkCycle& walk_cycle);

  /// GTSAM-style print, works with wrapper.
  void print(const std::string& s = "") const;

  /**
   * @fn Returns the initial contact point goal for every contact link.
   * @return Map from link name to goal points.
   */
<<<<<<< HEAD
  ContactGoals initContactPointGoal(
      const Robot &robot,
      const ContactAdjustments &contact_adjustments = {}) const;
=======
  Phase::ContactPointGoals initContactPointGoal(const Robot& robot,
                                                double ground_height = 0) const;
>>>>>>> 5580843c

  /**
   * @fn Returns the swing links for a given phase.
   * @param[in]p    Phase number.
   * @return Vector of swing links.
   */
  std::vector<std::string> swingLinks(size_t p) const;


  //NOTE DISHA: Remove Robot
  /**
   * Add PointGoalFactors for all feet as given in cp_goals.
   * @param[in] step 3D vector to move by
   * @param[in] cost_model noise model
   * @param[in] k_start Factors are added at this time step
   * @param[inout] cp_goals either stance goal or start of swing (updated)
   */
  gtsam::NonlinearFactorGraph contactPointObjectives(
<<<<<<< HEAD
      const gtsam::Point3 &step, const gtsam::SharedNoiseModel &cost_model,
      size_t k_start, ContactGoals *cp_goals) const;
=======
      const gtsam::Point3& step, const gtsam::SharedNoiseModel& cost_model,
      const Robot& robot, size_t k_start,
      Phase::ContactPointGoals* cp_goals) const;
>>>>>>> 5580843c
};
}  // namespace gtdynamics<|MERGE_RESOLUTION|>--- conflicted
+++ resolved
@@ -25,29 +25,12 @@
 namespace gtdynamics {
 
 /**
- * ContactAdjustment is the adjustment made to all the contact points in relation to a given link in the robot.
- *
- * @param link_name  The link in relation to which adjustment is to be made.
- * @param adjustment The adjustment made to the contact points relative to the link COM.
- */
-struct ContactAdjustment{
-  std::string link_name;
-  gtsam::Point3 adjustment;
-
-  ContactAdjustment(const std::string& link_name, const gtsam::Point3 &adjustment)
-      : link_name(link_name), adjustment(adjustment) {}
-};
-
-using ContactAdjustments = std::vector<ContactAdjustment>;
-
-
-/**
  * @class WalkCycle class stores the sequence of phases
  * in a walk cycle.
  */
 class WalkCycle {
  protected:
-  std::vector<Phase> phases_;     ///< Phases in walk cycle
+  std::vector<Phase> phases_;    ///< Phases in walk cycle
   PointOnLinks contact_points_;  ///< All contact points
 
  public:
@@ -65,7 +48,7 @@
    * @fn Adds phase in walk cycle
    * @param[in] phase Swing or stance phase in the walk cycle.
    */
-  void addPhase(const Phase &phase);
+  void addPhase(const Phase& phase);
 
   /**
    * @fn Return phase for given phase number p.
@@ -95,16 +78,12 @@
 
   /**
    * @fn Returns the initial contact point goal for every contact link.
+   * @param[in] robot Robot specification from URDF/SDF.
+   * @param[in] ground_height z-coordinate of ground in URDF/SDF rest config.
    * @return Map from link name to goal points.
    */
-<<<<<<< HEAD
-  ContactGoals initContactPointGoal(
-      const Robot &robot,
-      const ContactAdjustments &contact_adjustments = {}) const;
-=======
-  Phase::ContactPointGoals initContactPointGoal(const Robot& robot,
-                                                double ground_height = 0) const;
->>>>>>> 5580843c
+  ContactPointGoals initContactPointGoal(const Robot& robot,
+                                         double ground_height = 0.0) const;
 
   /**
    * @fn Returns the swing links for a given phase.
@@ -113,8 +92,6 @@
    */
   std::vector<std::string> swingLinks(size_t p) const;
 
-
-  //NOTE DISHA: Remove Robot
   /**
    * Add PointGoalFactors for all feet as given in cp_goals.
    * @param[in] step 3D vector to move by
@@ -123,13 +100,7 @@
    * @param[inout] cp_goals either stance goal or start of swing (updated)
    */
   gtsam::NonlinearFactorGraph contactPointObjectives(
-<<<<<<< HEAD
-      const gtsam::Point3 &step, const gtsam::SharedNoiseModel &cost_model,
-      size_t k_start, ContactGoals *cp_goals) const;
-=======
       const gtsam::Point3& step, const gtsam::SharedNoiseModel& cost_model,
-      const Robot& robot, size_t k_start,
-      Phase::ContactPointGoals* cp_goals) const;
->>>>>>> 5580843c
+      size_t k_start, ContactPointGoals* cp_goals) const;
 };
 }  // namespace gtdynamics