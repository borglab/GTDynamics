--- conflicted
+++ resolved
@@ -80,14 +80,8 @@
                                         gaussian_noise, phaseContactPoints());
 }
 
-<<<<<<< HEAD
-NonlinearFactorGraph
-Trajectory::contactLinkObjectives(const SharedNoiseModel &cost_model,
-                                  const double ground_height) const {
-=======
 NonlinearFactorGraph Trajectory::contactLinkObjectives(
     const SharedNoiseModel &cost_model, const Point3 &step) const {
->>>>>>> ecbe75eb
   NonlinearFactorGraph factors;
 
   // Initials contact point goal.
