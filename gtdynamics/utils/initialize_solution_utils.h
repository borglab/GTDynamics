--- conflicted
+++ resolved
@@ -30,29 +30,13 @@
 namespace gtdynamics {
 
 /**
-<<<<<<< HEAD
- * Add zero-mean gaussian noise to a Pose.
- *
- * @param T Pose which to add noise to.
+ * Add zero-mean gaussian noise to a Pose3.
+ *
+ * @param T Pose3 which to add noise to.
  * @param sampler Helper to sample values from a gaussian distribution.
  */
 inline gtsam::Pose3 AddGaussianNoiseToPose(const gtsam::Pose3& T,
-                                           const gtsam::Sampler& sampler) {
-  gtsam::Vector rand_vec = sampler.sample();
-  gtsam::Point3 p = T.translation() + rand_vec.head(3);
-  gtsam::Rot3 R = gtsam::Rot3::Expmap(gtsam::Rot3::Logmap(T.rotation()) +
-                                      rand_vec.tail<3>());
-  return gtsam::Pose3(R, p);
-}
-=======
- * Add zero-mean gaussian noise to a Pose3.
- *
- * @param T The Pose3 to which gaussian noise is to be added.
- * @param sampler Helper to sample values from a gaussian.
- */
-gtsam::Pose3 addGaussianNoiseToPose(const gtsam::Pose3& T,
-                                    const gtsam::Sampler& sampler);
->>>>>>> fa478bad
+                                           const gtsam::Sampler& sampler);
 
 /**
  * Linearly interpolate between initial pose and desired poses at each
@@ -64,16 +48,11 @@
  * @param timesteps Times at which poses start and end.
  * @param dt The duration of a single timestep.
  */
-<<<<<<< HEAD
 std::vector<gtsam::Pose3> InterpolatePoses(
-=======
-std::vector<gtsam::Pose3> interpolatePoses(
->>>>>>> fa478bad
     const gtsam::Pose3& wTl_i, const std::vector<gtsam::Pose3>& wTl_t,
     double t_i, const std::vector<double>& timesteps, double dt);
 
 /**
-<<<<<<< HEAD
  * Perform forward kinematics (FK) and add the resulting poses to `values`.
  *
  * @param robot The robot model.
@@ -111,39 +90,6 @@
                                        std::vector<gtsam::Pose3>& wTl_dt);
 
 /**
- * @fn Return zero values for all variables for initial value of optimization.
- *
- * @param[in] robot          A gtdynamics::Robot object.
- * @param[in] t              Timestep to return zero initial values for.
- * @param[in] gaussian_noise  Optional gaussian noise to add to initial values.
- *      Noise drawn from a zero-mean gaussian distribution with a standard
- *      deviation of gaussian_noise.
- * @param[in] contact_points Contact points for timestep t.
- */
-gtsam::Values ZeroValues(
-    const Robot& robot, const int t, double gaussian_noise = 0.0,
-    const boost::optional<ContactPoints>& contact_points = boost::none);
-
-/**
- * @fn Return zero values of the trajectory for initial value of optimization.
- *
- * @param[in] robot          A gtdynamics::Robot object.
- * @param[in] num_steps      Total number of time steps.
- * @param[in] num_phases     Number of phases, -1 if not using.
- * @param[in] gaussian_noise  Optional gaussian noise to add to initial values.
- *      Noise drawn from a zero-mean gaussian distribution with a standard
- *      deviation of gaussian_noise.
- * @param[in] contact_points Contact points along the trajectory.
- * @return Initial solution stored in a gtsam::Values object.
- */
-gtsam::Values ZeroValuesTrajectory(
-    const Robot& robot, const int num_steps, const int num_phases = -1,
-    double gaussian_noise = 0.0,
-    const boost::optional<ContactPoints>& contact_points = boost::none);
-
-/**
-=======
->>>>>>> fa478bad
  * @fn Initialize solution via linear interpolation of initial and final pose.
  *
  * @param[in] robot           A gtdynamics::Robot object.
@@ -253,8 +199,6 @@
     const boost::optional<std::vector<gtdynamics::ContactPoints>>&
         phase_contact_points = boost::none);
 
-<<<<<<< HEAD
-=======
 /**
  * @fn Return zero values for all variables for initial value of optimization.
  *
@@ -286,7 +230,6 @@
     double gaussian_noise = 0.0,
     const boost::optional<ContactPoints>& contact_points = boost::none);
 
->>>>>>> fa478bad
 }  // namespace gtdynamics
 
 #endif  // GTDYNAMICS_UTILS_INITIALIZESOLUTIONUTILS_H_