/* ----------------------------------------------------------------------------
 * GTDynamics Copyright 2020, Georgia Tech Research Corporation,
 * Atlanta, Georgia 30332-0415
 * All Rights Reserved
 * See LICENSE for the license information
 * -------------------------------------------------------------------------- */

/**
 * @file  TwistFactor.h
 * @brief twist factor.
 * @Author: Frank Dellaert and Mandy Xie
 */

#ifndef GTDYNAMICS_FACTORS_TWISTFACTOR_H_
#define GTDYNAMICS_FACTORS_TWISTFACTOR_H_

#include "gtdynamics/universal_robot/JointTyped.h"

#include <gtsam/base/Matrix.h>
#include <gtsam/base/Vector.h>
#include <gtsam/geometry/Pose3.h>
#include <gtsam/nonlinear/NonlinearFactor.h>

#include <boost/optional.hpp>
#include <string>

#include <string>

namespace gtdynamics {

/** TwistFactor is a four-way nonlinear factor which enforces relation
 * between twist on previous link and this link*/
class TwistFactor
    : public gtsam::NoiseModelFactor4<
          gtsam::Vector6, gtsam::Vector6, typename JointTyped::AngleType,
          typename JointTyped::AngleTangentType> {
 private:
  typedef typename JointTyped::AngleType JointAngleType;
  typedef typename JointTyped::AngleTangentType JointAngleTangentType;
  typedef TwistFactor This;
  typedef gtsam::NoiseModelFactor4<gtsam::Vector6, gtsam::Vector6,
                                   typename JointTyped::AngleType,
                                   typename JointTyped::AngleTangentType>
      Base;
<<<<<<< HEAD
  gtsam::Pose3 jMi_;
  JointConstSharedPtr joint_;
=======
  gtsam::Pose3 cMp_;
  gtsam::Vector6 screw_axis_;
>>>>>>> 53ef5d9b

 public:
  /** Create single factor relating this link's twist with previous one.
      Keyword arguments:
<<<<<<< HEAD
          joint -- JointConstSharedPtr to the joint
  */
  TwistFactor(gtsam::Key twistI_key, gtsam::Key twistJ_key, gtsam::Key q_key,
              gtsam::Key qVel_key,
              const gtsam::noiseModel::Base::shared_ptr &cost_model,
              JointConstSharedPtr joint)
      : Base(cost_model, twistI_key, twistJ_key, q_key, qVel_key),
        joint_(joint) {}
  virtual ~TwistFactor() {}

 public:
  /** evaluate wrench balance errors
      Keyword argument:
          twist_i       -- twist on the previous link
          twist_j       -- twist on this link
=======
          cMp -- previous COM frame, expressed in this link's COM frame, at rest
     configuration screw_axis -- screw axis expressed in link's COM frame Will
     create factor corresponding to Lynch & Park book: -Equation 8.45, page 292
   */
  TwistFactor(gtsam::Key twistP_key, gtsam::Key twistC_key, gtsam::Key q_key,
              gtsam::Key qVel_key,
              const gtsam::noiseModel::Base::shared_ptr &cost_model,
              const gtsam::Pose3 &cMp, const gtsam::Vector6 &screw_axis)
      : Base(cost_model, twistP_key, twistC_key, q_key, qVel_key),
        cMp_(cMp),
        screw_axis_(screw_axis) {}
  virtual ~TwistFactor() {}

 private:
  /* calculate jacobian of AdjointMap term w.r.t. joint coordinate q */
  gtsam::Matrix61 qJacobian_(const double &q,
                             const gtsam::Vector6 &twist_p) const {
    auto H = AdjointMapJacobianQ(q, cMp_, screw_axis_);
    return H * twist_p;
  }

 public:
  /** evaluate wrench balance errors
      Keyword argument:
          twist_p       -- twist on the previous link
          twist_c       -- twist on this link
>>>>>>> 53ef5d9b
          q             -- joint coordination
          qVel          -- joint velocity
  */
  gtsam::Vector evaluateError(
      const gtsam::Vector6 &twist_p, const gtsam::Vector6 &twist_c,
<<<<<<< HEAD
      const JointAngleType &q, const JointAngleTangentType &qVel,
=======
      const double &q, const double &qVel,
>>>>>>> 53ef5d9b
      boost::optional<gtsam::Matrix &> H_twist_p = boost::none,
      boost::optional<gtsam::Matrix &> H_twist_c = boost::none,
      boost::optional<gtsam::Matrix &> H_q = boost::none,
      boost::optional<gtsam::Matrix &> H_qVel = boost::none) const override {
<<<<<<< HEAD
    auto error =
        std::static_pointer_cast<const JointTyped>(joint_)
            ->transformTwistTo(joint_->childLink(), q, qVel,
                                    twist_p, H_q, H_qVel,
                                    H_twist_p) -
        twist_c;

    if (H_twist_c) {
      *H_twist_c = -gtsam::I_6x6;
    }

    return error;
=======
    gtsam::Pose3 cTp = gtsam::Pose3::Expmap(-screw_axis_ * q) * cMp_;
    if (H_twist_p) {
      *H_twist_p = -cTp.AdjointMap();
    }
    if (H_twist_c) {
      *H_twist_c = gtsam::I_6x6;
    }
    if (H_q) {
      *H_q = -qJacobian_(q, twist_p);
    }
    if (H_qVel) {
      *H_qVel = -screw_axis_;
    }

    return twist_c - cTp.AdjointMap() * twist_p - screw_axis_ * qVel;
>>>>>>> 53ef5d9b
  }

  // @return a deep copy of this factor
  gtsam::NonlinearFactor::shared_ptr clone() const override {
    return boost::static_pointer_cast<gtsam::NonlinearFactor>(
        gtsam::NonlinearFactor::shared_ptr(new This(*this)));
  }

  /** print contents */
  void print(const std::string &s = "",
             const gtsam::KeyFormatter &keyFormatter =
                 gtsam::DefaultKeyFormatter) const override {
    std::cout << s << "twist factor" << std::endl;
    Base::print("", keyFormatter);
  }

 private:
  /** Serialization function */
  friend class boost::serialization::access;
  template <class ARCHIVE>
  void serialize(ARCHIVE &ar, const unsigned int version) {  // NOLINT
    ar &boost::serialization::make_nvp(
        "NoiseModelFactor4", boost::serialization::base_object<Base>(*this));
  }
};
}  // namespace gtdynamics

#endif  // GTDYNAMICS_FACTORS_TWISTFACTOR_H_<|MERGE_RESOLUTION|>--- conflicted
+++ resolved
@@ -24,8 +24,6 @@
 #include <boost/optional.hpp>
 #include <string>
 
-#include <string>
-
 namespace gtdynamics {
 
 /** TwistFactor is a four-way nonlinear factor which enforces relation
@@ -42,76 +40,40 @@
                                    typename JointTyped::AngleType,
                                    typename JointTyped::AngleTangentType>
       Base;
-<<<<<<< HEAD
-  gtsam::Pose3 jMi_;
+  gtsam::Pose3 cMp_;
   JointConstSharedPtr joint_;
-=======
-  gtsam::Pose3 cMp_;
   gtsam::Vector6 screw_axis_;
->>>>>>> 53ef5d9b
 
  public:
-  /** Create single factor relating this link's twist with previous one.
+  /** Create single factor relating child link's twist with parent one.
       Keyword arguments:
-<<<<<<< HEAD
-          joint -- JointConstSharedPtr to the joint
-  */
-  TwistFactor(gtsam::Key twistI_key, gtsam::Key twistJ_key, gtsam::Key q_key,
+          joint -- a Joint
+      Will create factor corresponding to Lynch & Park book:
+        -Equation 8.45, page 292
+   */
+  TwistFactor(gtsam::Key twistP_key, gtsam::Key twistC_key, gtsam::Key q_key,
               gtsam::Key qVel_key,
               const gtsam::noiseModel::Base::shared_ptr &cost_model,
               JointConstSharedPtr joint)
-      : Base(cost_model, twistI_key, twistJ_key, q_key, qVel_key),
+      : Base(cost_model, twistP_key, twistC_key, q_key, qVel_key),
         joint_(joint) {}
   virtual ~TwistFactor() {}
 
  public:
   /** evaluate wrench balance errors
       Keyword argument:
-          twist_i       -- twist on the previous link
-          twist_j       -- twist on this link
-=======
-          cMp -- previous COM frame, expressed in this link's COM frame, at rest
-     configuration screw_axis -- screw axis expressed in link's COM frame Will
-     create factor corresponding to Lynch & Park book: -Equation 8.45, page 292
-   */
-  TwistFactor(gtsam::Key twistP_key, gtsam::Key twistC_key, gtsam::Key q_key,
-              gtsam::Key qVel_key,
-              const gtsam::noiseModel::Base::shared_ptr &cost_model,
-              const gtsam::Pose3 &cMp, const gtsam::Vector6 &screw_axis)
-      : Base(cost_model, twistP_key, twistC_key, q_key, qVel_key),
-        cMp_(cMp),
-        screw_axis_(screw_axis) {}
-  virtual ~TwistFactor() {}
-
- private:
-  /* calculate jacobian of AdjointMap term w.r.t. joint coordinate q */
-  gtsam::Matrix61 qJacobian_(const double &q,
-                             const gtsam::Vector6 &twist_p) const {
-    auto H = AdjointMapJacobianQ(q, cMp_, screw_axis_);
-    return H * twist_p;
-  }
-
- public:
-  /** evaluate wrench balance errors
-      Keyword argument:
           twist_p       -- twist on the previous link
           twist_c       -- twist on this link
->>>>>>> 53ef5d9b
           q             -- joint coordination
           qVel          -- joint velocity
   */
   gtsam::Vector evaluateError(
       const gtsam::Vector6 &twist_p, const gtsam::Vector6 &twist_c,
-<<<<<<< HEAD
-      const JointAngleType &q, const JointAngleTangentType &qVel,
-=======
       const double &q, const double &qVel,
->>>>>>> 53ef5d9b
       boost::optional<gtsam::Matrix &> H_twist_p = boost::none,
       boost::optional<gtsam::Matrix &> H_twist_c = boost::none,
       boost::optional<gtsam::Matrix &> H_q = boost::none,
       boost::optional<gtsam::Matrix &> H_qVel = boost::none) const override {
-<<<<<<< HEAD
     auto error =
         std::static_pointer_cast<const JointTyped>(joint_)
             ->transformTwistTo(joint_->childLink(), q, qVel,
@@ -124,23 +86,6 @@
     }
 
     return error;
-=======
-    gtsam::Pose3 cTp = gtsam::Pose3::Expmap(-screw_axis_ * q) * cMp_;
-    if (H_twist_p) {
-      *H_twist_p = -cTp.AdjointMap();
-    }
-    if (H_twist_c) {
-      *H_twist_c = gtsam::I_6x6;
-    }
-    if (H_q) {
-      *H_q = -qJacobian_(q, twist_p);
-    }
-    if (H_qVel) {
-      *H_qVel = -screw_axis_;
-    }
-
-    return twist_c - cTp.AdjointMap() * twist_p - screw_axis_ * qVel;
->>>>>>> 53ef5d9b
   }
 
   // @return a deep copy of this factor
