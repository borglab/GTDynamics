--- conflicted
+++ resolved
@@ -42,42 +42,12 @@
  * @param joint The joint connecting the two poses.
  * @param time The timestep at which this factor is defined.
  */
-<<<<<<< HEAD
-class PoseFactor : public gtsam::NoiseModelFactor {
- private:
-  using This = PoseFactor;
-  using Base = gtsam::NoiseModelFactor;
-
-  int t_;
-  JointConstSharedPtr joint_;
-
- public:
-  /**
-   * Create single factor relating this link's pose (COM) with previous one.
-   *
-   * @param cost_model The noise model for this factor.
-   * @param joint The joint connecting the two poses.
-   * @param time The timestep at which this factor is defined.
-   */
-  PoseFactor(const gtsam::SharedNoiseModel &cost_model,
-             const JointConstSharedPtr &joint, int time)
-      : Base(cost_model,
-             boost::assign::cref_list_of<3>(
-                 internal::PoseKey(joint->parent()->id(), time).key())(
-                 internal::PoseKey(joint->child()->id(), time).key())(
-                 internal::JointAngleKey(joint->id(), time).key())),
-        t_(time),
-        joint_(joint) {}
-
-  virtual ~PoseFactor() {}
-=======
 inline gtsam::NoiseModelFactor::shared_ptr PoseFactor(
     const gtsam::SharedNoiseModel &cost_model, const JointConstSharedPtr &joint,
     int time) {
   return std::make_shared<gtsam::ExpressionFactor<gtsam::Vector6>>(
       cost_model, gtsam::Vector6::Zero(), joint->poseConstraint(time));
 }
->>>>>>> ea65f4aa
 
 /**
  * Create single factor relating this link's pose (COM) with previous one.
