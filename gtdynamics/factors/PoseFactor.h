/* ----------------------------------------------------------------------------
 * GTDynamics Copyright 2020, Georgia Tech Research Corporation,
 * Atlanta, Georgia 30332-0415
 * All Rights Reserved
 * See LICENSE for the license information
 * -------------------------------------------------------------------------- */

/**
 * @file  PoseFactor.h
 * @brief Forward kinematics factor.
 * @author Frank Dellaert and Mandy Xie
 */

#pragma once

#include <gtsam/base/Matrix.h>
#include <gtsam/base/OptionalJacobian.h>
#include <gtsam/base/Vector.h>
#include <gtsam/geometry/Pose3.h>
#include <gtsam/nonlinear/ExpressionFactor.h>
#include <gtsam/nonlinear/NonlinearFactor.h>

#include <memory>
#include <string>

#include "gtdynamics/universal_robot/Joint.h"
#include "gtdynamics/universal_robot/Link.h"

namespace gtdynamics {

/**
 * \deprecated NOTE This factor has been deprecated and will be removed in the
 * future.
 *
 * PoseFactor is a three-way nonlinear factor between a joint's parent link
 * pose, child link pose, and the joint angle relating the two poses.
 *
 * Given the joint model, this factor optimizes for the underlying joint axis
 * and the corresponding poses of the parent and child links.
 */
class TempPoseFactor : public gtsam::NoiseModelFactor {
 private:
  using This = TempPoseFactor;
  using Base = gtsam::NoiseModelFactor;

  int t_;
  JointConstSharedPtr joint_;

 public:
  /**
   * Create single factor relating this link's pose (COM) with previous one.
   *
   * @param cost_model The noise model for this factor.
   * @param joint The joint connecting the two poses.
   * @param time The timestep at which this factor is defined.
   */
  TempPoseFactor(const gtsam::SharedNoiseModel &cost_model,
                 const JointConstSharedPtr &joint, int time)
      : Base(cost_model,
             cref_list_of<3>(
                 internal::PoseKey(joint->parent()->id(), time).key())(
                 internal::PoseKey(joint->child()->id(), time).key())(
                 internal::JointAngleKey(joint->id(), time).key())),
        t_(time),
        joint_(joint) {}

  /**
   * Create single factor relating this link's pose (COM) with previous one.
   *
   * Please use the joint based constructor above if possible.
   *
   * @param wTp_key Key for parent link's CoM pose in world frame.
   * @param wTc_key Key for child link's CoM pose in world frame.
   * @param q_key Key for joint value.
   * @param cost_model The noise model for this factor.
   * @param joint The joint connecting the two poses
   */
  TempPoseFactor(DynamicsSymbol wTp_key, DynamicsSymbol wTc_key,
                 DynamicsSymbol q_key,
                 const gtsam::noiseModel::Base::shared_ptr &cost_model,
                 JointConstSharedPtr joint)
      : Base(cost_model,
             cref_list_of<3>(wTp_key.key())(wTc_key.key())(q_key.key())),
        t_(wTp_key.time()),
        joint_(joint) {}

  virtual ~TempPoseFactor() {}

  /**
   * Evaluate link pose errors
   * @param x Values containing:
   *  wTp - previous (parent) link CoM pose
   *  wTc - this (child) link CoM pose
   *  q - joint angle
   */
  gtsam::Vector unwhitenedError(const gtsam::Values &x,
                                boost::optional<std::vector<gtsam::Matrix> &>
                                    H = boost::none) const override {
    if (!this->active(x)) return gtsam::Vector6::Zero();

    const gtsam::Pose3 wTp = x.at<gtsam::Pose3>(keys_[0]),
                       wTc = x.at<gtsam::Pose3>(keys_[1]);
    // TODO(frank): logmap derivative is close to identity when error is small
    gtsam::Matrix6 wTc_hat_H_wTp, H_wTc_hat, H_wTc;
    // TODO(gerry): figure out how to make this work better for dynamic matrices
    gtsam::Matrix wTc_hat_H_q;
    boost::optional<gtsam::Matrix &> wTc_hat_H_q_ref;
    if (H) wTc_hat_H_q_ref = wTc_hat_H_q;

    auto wTc_hat =
        joint_->poseOf(joint_->child(), wTp, JointAngle(x, joint_->id(), t_),
                       H ? &wTc_hat_H_wTp : 0, wTc_hat_H_q_ref);
    gtsam::Vector6 error =
        wTc.logmap(wTc_hat, H ? &H_wTc : 0, H ? &H_wTc_hat : 0);
    if (H) {
      (*H)[0] = H_wTc_hat * wTc_hat_H_wTp;
      (*H)[1] = H_wTc;
      (*H)[2] = H_wTc_hat * wTc_hat_H_q;
    }
    return error;
  }

  //// @return a deep copy of this factor
  gtsam::NonlinearFactor::shared_ptr clone() const override {
    return boost::static_pointer_cast<gtsam::NonlinearFactor>(
        gtsam::NonlinearFactor::shared_ptr(new This(*this)));
  }

  /// print contents
  void print(const std::string &s = "",
             const gtsam::KeyFormatter &keyFormatter =
                 gtsam::DefaultKeyFormatter) const override {
    std::cout << (s.empty() ? s : s + " ") << "Pose Factor" << std::endl;
    Base::print("", keyFormatter);
  }

 private:
  /// Serialization function
  friend class boost::serialization::access;
  template <class ARCHIVE>
  void serialize(ARCHIVE &ar, const unsigned int version) {  // NOLINT
    ar &boost::serialization::make_nvp(
        "NoiseModelFactor", boost::serialization::base_object<Base>(*this));
  }
};

/**
 * Create single factor relating this link's pose (COM) with previous one.
 * Note: this function is provided for BW compatibility only, and will in time
 * be replaced with EqualityConstraint.
 *
 * PoseFactor is a three-way nonlinear factor between a joint's parent link
 * pose, child link pose, and the joint angle relating the two poses.
 *
 * Given the joint model, this factor optimizes for the underlying joint axis
 * and the corresponding poses of the parent and child links.
 *
 * @param cost_model The noise model for this factor.
 * @param joint The joint connecting the two poses.
 * @param time The timestep at which this factor is defined.
 */
<<<<<<< HEAD
inline gtsam::NoiseModelFactor::shared_ptr PoseFactor(
    const gtsam::SharedNoiseModel &cost_model, const JointConstSharedPtr &joint,
    int time) {
  return boost::make_shared<gtsam::ExpressionFactor<gtsam::Vector6>>(
      cost_model, gtsam::Vector6::Zero(), joint->poseConstraint(time));
}

  /**
   * Create single factor relating this link's pose (COM) with previous one.
   * Note: this function is provided for BW compatibility only, and will in time
   * be replaced with EqualityConstraint.
   * 
   * @param wTp_key Key for parent link's CoM pose in world frame.
   * @param wTc_key Key for child link's CoM pose in world frame.
   * @param q_key Key for joint value.
   * @param cost_model The noise model for this factor.
   * @param joint The joint connecting the two poses
   */
inline gtsam::NoiseModelFactor::shared_ptr PoseFactor(
    DynamicsSymbol wTp_key, DynamicsSymbol wTc_key, DynamicsSymbol q_key,
    const gtsam::noiseModel::Base::shared_ptr &cost_model,
    JointConstSharedPtr joint) {
  return boost::make_shared<gtsam::ExpressionFactor<gtsam::Vector6>>(
=======
inline gtsam::ExpressionFactor<gtsam::Vector6> PoseFactor(
    const gtsam::SharedNoiseModel &cost_model, const JointConstSharedPtr &joint,
    int time) {
  return gtsam::ExpressionFactor<gtsam::Vector6>(
      cost_model, gtsam::Vector6::Zero(), joint->poseConstraint(time));
}

/**
 * Create single factor relating this link's pose (COM) with previous one.
 * Note: this function is provided for BW compatibility only, and will in time
 * be replaced with EqualityConstraint.
 *
 * @param wTp_key Key for parent link's CoM pose in world frame.
 * @param wTc_key Key for child link's CoM pose in world frame.
 * @param q_key Key for joint value.
 * @param cost_model The noise model for this factor.
 * @param joint The joint connecting the two poses
 */
inline gtsam::ExpressionFactor<gtsam::Vector6> PoseFactor(
    DynamicsSymbol wTp_key, DynamicsSymbol wTc_key, DynamicsSymbol q_key,
    const gtsam::noiseModel::Base::shared_ptr &cost_model,
    JointConstSharedPtr joint) {
  return gtsam::ExpressionFactor<gtsam::Vector6>(
>>>>>>> f3d636b4
      cost_model, gtsam::Vector6::Zero(),
      joint->poseConstraint(wTp_key.time()));
}

}  // namespace gtdynamics<|MERGE_RESOLUTION|>--- conflicted
+++ resolved
@@ -159,7 +159,6 @@
  * @param joint The joint connecting the two poses.
  * @param time The timestep at which this factor is defined.
  */
-<<<<<<< HEAD
 inline gtsam::NoiseModelFactor::shared_ptr PoseFactor(
     const gtsam::SharedNoiseModel &cost_model, const JointConstSharedPtr &joint,
     int time) {
@@ -183,31 +182,6 @@
     const gtsam::noiseModel::Base::shared_ptr &cost_model,
     JointConstSharedPtr joint) {
   return boost::make_shared<gtsam::ExpressionFactor<gtsam::Vector6>>(
-=======
-inline gtsam::ExpressionFactor<gtsam::Vector6> PoseFactor(
-    const gtsam::SharedNoiseModel &cost_model, const JointConstSharedPtr &joint,
-    int time) {
-  return gtsam::ExpressionFactor<gtsam::Vector6>(
-      cost_model, gtsam::Vector6::Zero(), joint->poseConstraint(time));
-}
-
-/**
- * Create single factor relating this link's pose (COM) with previous one.
- * Note: this function is provided for BW compatibility only, and will in time
- * be replaced with EqualityConstraint.
- *
- * @param wTp_key Key for parent link's CoM pose in world frame.
- * @param wTc_key Key for child link's CoM pose in world frame.
- * @param q_key Key for joint value.
- * @param cost_model The noise model for this factor.
- * @param joint The joint connecting the two poses
- */
-inline gtsam::ExpressionFactor<gtsam::Vector6> PoseFactor(
-    DynamicsSymbol wTp_key, DynamicsSymbol wTc_key, DynamicsSymbol q_key,
-    const gtsam::noiseModel::Base::shared_ptr &cost_model,
-    JointConstSharedPtr joint) {
-  return gtsam::ExpressionFactor<gtsam::Vector6>(
->>>>>>> f3d636b4
       cost_model, gtsam::Vector6::Zero(),
       joint->poseConstraint(wTp_key.time()));
 }
