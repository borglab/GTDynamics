--- conflicted
+++ resolved
@@ -32,49 +32,6 @@
 /**
  * Constraint that enforces the wrench to be planar.
  */
-<<<<<<< HEAD
-class WrenchPlanarFactor : public gtsam::NoiseModelFactor1<gtsam::Vector6> {
- private:
-  using This = WrenchPlanarFactor;
-  using Base = gtsam::NoiseModelFactor1<gtsam::Vector6>;
-  gtsam::Matrix36 H_wrench_;
-
- public:
-  /** Constructor
-   * @param planar_axis axis of the plane
-   */
-  WrenchPlanarFactor(const gtsam::noiseModel::Base::shared_ptr &cost_model,
-                     gtsam::Vector3 planar_axis,
-                     const JointConstSharedPtr &joint, size_t k = 0)
-      : Base(cost_model,
-             internal::WrenchKey(joint->child()->id(), joint->id(), k)) {
-    if (planar_axis[0] == 1) {  // x axis
-      H_wrench_ << 0, 1, 0, 0, 0, 0, 0, 0, 1, 0, 0, 0, 0, 0, 0, 1, 0, 0;
-    } else if (planar_axis[1] == 1) {  // y axis
-      H_wrench_ << 1, 0, 0, 0, 0, 0, 0, 0, 1, 0, 0, 0, 0, 0, 0, 0, 1, 0;
-    } else if (planar_axis[2] == 1) {  // z axis
-      H_wrench_ << 1, 0, 0, 0, 0, 0, 0, 1, 0, 0, 0, 0, 0, 0, 0, 0, 0, 1;
-    }
-  }
-
-  virtual ~WrenchPlanarFactor() {}
-
-  /**
-   * Evaluate error
-   * @param wrench wrench on the link
-   */
-  gtsam::Vector evaluateError(
-      const gtsam::Vector6 &wrench,
-      boost::optional<gtsam::Matrix &> H_wrench = boost::none) const override {
-    gtsam::Vector3 error = H_wrench_ * wrench;
-
-    if (H_wrench) {
-      *H_wrench = H_wrench_;
-    }
-
-    return error;
-  }
-=======
 inline gtsam::Vector3_ WrenchPlanarConstraint(gtsam::Vector3 planar_axis,
                                               const JointConstSharedPtr &joint,
                                               size_t k = 0) {
@@ -97,7 +54,6 @@
                         wrench);
   return error;
 }
->>>>>>> ea65f4aa
 
 /**
  * WrenchPlanarFactor is a one-way nonlinear factor which enforces the
