/* ----------------------------------------------------------------------------
 * GTDynamics Copyright 2020, Georgia Tech Research Corporation,
 * Atlanta, Georgia 30332-0415
 * All Rights Reserved
 * See LICENSE for the license information
 * -------------------------------------------------------------------------- */

/**
 * @file  TwistAccelFactor.h
 * @brief twist acceleration factor, common between forward and inverse
 * dynamics.
 * @author Frank Dellaert and Mandy Xie
 */

#pragma once

#include <gtdynamics/universal_robot/Joint.h>
#include <gtsam/base/Matrix.h>
#include <gtsam/base/Vector.h>
#include <gtsam/geometry/Pose3.h>
#include <gtsam/nonlinear/ExpressionFactor.h>
#include <gtsam/nonlinear/NonlinearFactor.h>

#include <optional>
#include <memory>
#include <string>

<<<<<<< HEAD
#include "gtdynamics/universal_robot/JointTyped.h"
#include "gtdynamics/universal_robot/Link.h"

=======
>>>>>>> ea65f4aa
namespace gtdynamics {

/**
 * TwistAccelFactor is a six-way nonlinear factor which enforces relation
 * between acceleration on previous link and this link.
 */
<<<<<<< HEAD
class TwistAccelFactor
    : public gtsam::NoiseModelFactor6<
          gtsam::Vector6, gtsam::Vector6, gtsam::Vector6,
          JointTyped::JointCoordinate, JointTyped::JointVelocity,
          JointTyped::JointAcceleration> {
 private:
  using JointCoordinate = JointTyped::JointCoordinate;
  using JointVelocity = JointTyped::JointVelocity;
  using JointAcceleration = JointTyped::JointVelocity;
  using This = TwistAccelFactor;
  using Base = gtsam::NoiseModelFactor6<gtsam::Vector6, gtsam::Vector6,
                                        gtsam::Vector6, JointCoordinate,
                                        JointVelocity, JointAcceleration>;
  using JointTypedConstSharedPtr = boost::shared_ptr<const JointTyped>;
  JointTypedConstSharedPtr joint_;

 public:
  /**
   * Factor linking child link's twist_accel, joint_coordinate, joint_vel,
   * joint_accel with previous link's twist_accel.
   *
   * Will create factor corresponding to Lynch & Park book: twist acceleration,
   * Equation 8.47, page 293
   *
   * @param joint JointConstSharedPtr to the joint
   */
  TwistAccelFactor(const gtsam::noiseModel::Base::shared_ptr &cost_model,
                   JointConstSharedPtr joint, int t)
      : Base(cost_model,  //
             internal::TwistKey(joint->child()->id(), t),
             internal::TwistAccelKey(joint->parent()->id(), t),
             internal::TwistAccelKey(joint->child()->id(), t),
             internal::JointAngleKey(joint->id(), t),
             internal::JointVelKey(joint->id(), t),
             internal::JointAccelKey(joint->id(), t)),
        joint_(boost::static_pointer_cast<const JointTyped>(joint)) {}
  virtual ~TwistAccelFactor() {}

 private:
 public:
  /**
   * Evaluate twist acceleration errors
   * @param twistAccel_p twist acceleration on parent link
   * @param twistAccel_c twist acceleration on child link
   * @param twist_c twist on child link
   * @param q joint coordination
   * @param qVel joint velocity
   * @param qAccel joint acceleration
   */
  gtsam::Vector evaluateError(
      const gtsam::Vector6 &twist_c, const gtsam::Vector6 &twistAccel_p,
      const gtsam::Vector6 &twistAccel_c, const JointCoordinate &q,
      const JointAcceleration &qVel, const JointAcceleration &qAccel,
      boost::optional<gtsam::Matrix &> H_twist_c = boost::none,
      boost::optional<gtsam::Matrix &> H_twistAccel_p = boost::none,
      boost::optional<gtsam::Matrix &> H_twistAccel_c = boost::none,
      boost::optional<gtsam::Matrix &> H_q = boost::none,
      boost::optional<gtsam::Matrix &> H_qVel = boost::none,
      boost::optional<gtsam::Matrix &> H_qAccel = boost::none) const override {
    auto error =
        joint_->transformTwistAccelTo(joint_->child(), q, qVel, qAccel,
                                      twist_c, twistAccel_p, H_q, H_qVel,
                                      H_qAccel, H_twist_c, H_twistAccel_p) -
        twistAccel_c;

    if (H_twistAccel_c) {
      *H_twistAccel_c = -gtsam::I_6x6;
    }
=======
>>>>>>> ea65f4aa

/**
 * Factor linking child link's twist_accel, joint_coordinate, joint_vel,
 * joint_accel with previous link's twist_accel.
 *
 * Will create factor corresponding to Lynch & Park book: twist acceleration,
 * Equation 8.47, page 293
 *
 * @param joint JointConstSharedPtr to the joint
 */
inline gtsam::NoiseModelFactor::shared_ptr TwistAccelFactor(
    const gtsam::noiseModel::Base::shared_ptr &cost_model,
    JointConstSharedPtr joint, int time) {
  return std::make_shared<gtsam::ExpressionFactor<gtsam::Vector6>>(
      cost_model, gtsam::Vector6::Zero(), joint->twistAccelConstraint(time));
}

}  // namespace gtdynamics<|MERGE_RESOLUTION|>--- conflicted
+++ resolved
@@ -25,89 +25,12 @@
 #include <memory>
 #include <string>
 
-<<<<<<< HEAD
-#include "gtdynamics/universal_robot/JointTyped.h"
-#include "gtdynamics/universal_robot/Link.h"
-
-=======
->>>>>>> ea65f4aa
 namespace gtdynamics {
 
 /**
  * TwistAccelFactor is a six-way nonlinear factor which enforces relation
  * between acceleration on previous link and this link.
  */
-<<<<<<< HEAD
-class TwistAccelFactor
-    : public gtsam::NoiseModelFactor6<
-          gtsam::Vector6, gtsam::Vector6, gtsam::Vector6,
-          JointTyped::JointCoordinate, JointTyped::JointVelocity,
-          JointTyped::JointAcceleration> {
- private:
-  using JointCoordinate = JointTyped::JointCoordinate;
-  using JointVelocity = JointTyped::JointVelocity;
-  using JointAcceleration = JointTyped::JointVelocity;
-  using This = TwistAccelFactor;
-  using Base = gtsam::NoiseModelFactor6<gtsam::Vector6, gtsam::Vector6,
-                                        gtsam::Vector6, JointCoordinate,
-                                        JointVelocity, JointAcceleration>;
-  using JointTypedConstSharedPtr = boost::shared_ptr<const JointTyped>;
-  JointTypedConstSharedPtr joint_;
-
- public:
-  /**
-   * Factor linking child link's twist_accel, joint_coordinate, joint_vel,
-   * joint_accel with previous link's twist_accel.
-   *
-   * Will create factor corresponding to Lynch & Park book: twist acceleration,
-   * Equation 8.47, page 293
-   *
-   * @param joint JointConstSharedPtr to the joint
-   */
-  TwistAccelFactor(const gtsam::noiseModel::Base::shared_ptr &cost_model,
-                   JointConstSharedPtr joint, int t)
-      : Base(cost_model,  //
-             internal::TwistKey(joint->child()->id(), t),
-             internal::TwistAccelKey(joint->parent()->id(), t),
-             internal::TwistAccelKey(joint->child()->id(), t),
-             internal::JointAngleKey(joint->id(), t),
-             internal::JointVelKey(joint->id(), t),
-             internal::JointAccelKey(joint->id(), t)),
-        joint_(boost::static_pointer_cast<const JointTyped>(joint)) {}
-  virtual ~TwistAccelFactor() {}
-
- private:
- public:
-  /**
-   * Evaluate twist acceleration errors
-   * @param twistAccel_p twist acceleration on parent link
-   * @param twistAccel_c twist acceleration on child link
-   * @param twist_c twist on child link
-   * @param q joint coordination
-   * @param qVel joint velocity
-   * @param qAccel joint acceleration
-   */
-  gtsam::Vector evaluateError(
-      const gtsam::Vector6 &twist_c, const gtsam::Vector6 &twistAccel_p,
-      const gtsam::Vector6 &twistAccel_c, const JointCoordinate &q,
-      const JointAcceleration &qVel, const JointAcceleration &qAccel,
-      boost::optional<gtsam::Matrix &> H_twist_c = boost::none,
-      boost::optional<gtsam::Matrix &> H_twistAccel_p = boost::none,
-      boost::optional<gtsam::Matrix &> H_twistAccel_c = boost::none,
-      boost::optional<gtsam::Matrix &> H_q = boost::none,
-      boost::optional<gtsam::Matrix &> H_qVel = boost::none,
-      boost::optional<gtsam::Matrix &> H_qAccel = boost::none) const override {
-    auto error =
-        joint_->transformTwistAccelTo(joint_->child(), q, qVel, qAccel,
-                                      twist_c, twistAccel_p, H_q, H_qVel,
-                                      H_qAccel, H_twist_c, H_twistAccel_p) -
-        twistAccel_c;
-
-    if (H_twistAccel_c) {
-      *H_twistAccel_c = -gtsam::I_6x6;
-    }
-=======
->>>>>>> ea65f4aa
 
 /**
  * Factor linking child link's twist_accel, joint_coordinate, joint_vel,
