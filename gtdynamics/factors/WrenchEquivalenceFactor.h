/* ----------------------------------------------------------------------------
 * GTDynamics Copyright 2020, Georgia Tech Research Corporation,
 * Atlanta, Georgia 30332-0415
 * All Rights Reserved
 * See LICENSE for the license information
 * -------------------------------------------------------------------------- */

/**
 * @file  WrenchEquivalenceFactor.h
 * @brief Wrench eq factor, enforce same wrench expressed in different link
 * frames.
 * @author Yetong Zhang
 */

#pragma once

#include <gtdynamics/universal_robot/Joint.h>
#include <gtdynamics/universal_robot/Link.h>
#include <gtdynamics/utils/values.h>
#include <gtsam/base/Matrix.h>
#include <gtsam/base/Vector.h>
#include <gtsam/geometry/Pose3.h>
#include <gtsam/nonlinear/ExpressionFactor.h>
#include <gtsam/nonlinear/NonlinearFactor.h>

#include <optional>
#include <memory>
#include <string>
#include <vector>

namespace gtdynamics {

/** WrenchEquivalenceFactor is a 3-way nonlinear factor which enforces
 * relation between wrench expressed in two link frames*/
<<<<<<< HEAD
class WrenchEquivalenceFactor
    : public gtsam::NoiseModelFactor3<gtsam::Vector6, gtsam::Vector6,
                                      typename JointTyped::JointCoordinate> {
 private:
  using JointCoordinate = typename JointTyped::JointCoordinate;
  using This = WrenchEquivalenceFactor;
  using Base =
      gtsam::NoiseModelFactor3<gtsam::Vector6, gtsam::Vector6, JointCoordinate>;

  using JointTypedConstSharedPtr = boost::shared_ptr<const JointTyped>;
  JointTypedConstSharedPtr joint_;

 public:
  /**
   * Wrench eq factor, enforce same wrench expressed in different link frames.
   * @param joint JointConstSharedPtr to the joint
   */
  WrenchEquivalenceFactor(const gtsam::noiseModel::Base::shared_ptr &cost_model,
                          const JointConstSharedPtr &joint, size_t k = 0)
      : Base(cost_model,
             internal::WrenchKey(joint->parent()->id(), joint->id(), k),
             internal::WrenchKey(joint->child()->id(), joint->id(), k),
             internal::JointAngleKey(joint->id(), k)),
        joint_(boost::static_pointer_cast<const JointTyped>(joint)) {}

  virtual ~WrenchEquivalenceFactor() {}
=======
>>>>>>> ea65f4aa

/**
 * Wrench eq factor, enforce same wrench expressed in different link frames.
 * @param joint JointConstSharedPtr to the joint
 */
inline gtsam::NoiseModelFactor::shared_ptr WrenchEquivalenceFactor(
    const gtsam::noiseModel::Base::shared_ptr &cost_model,
    const JointConstSharedPtr &joint, size_t k = 0) {
  return std::make_shared<gtsam::ExpressionFactor<gtsam::Vector6>>(
      cost_model, gtsam::Vector6::Zero(),
      joint->wrenchEquivalenceConstraint(k));
}

}  // namespace gtdynamics<|MERGE_RESOLUTION|>--- conflicted
+++ resolved
@@ -32,35 +32,6 @@
 
 /** WrenchEquivalenceFactor is a 3-way nonlinear factor which enforces
  * relation between wrench expressed in two link frames*/
-<<<<<<< HEAD
-class WrenchEquivalenceFactor
-    : public gtsam::NoiseModelFactor3<gtsam::Vector6, gtsam::Vector6,
-                                      typename JointTyped::JointCoordinate> {
- private:
-  using JointCoordinate = typename JointTyped::JointCoordinate;
-  using This = WrenchEquivalenceFactor;
-  using Base =
-      gtsam::NoiseModelFactor3<gtsam::Vector6, gtsam::Vector6, JointCoordinate>;
-
-  using JointTypedConstSharedPtr = boost::shared_ptr<const JointTyped>;
-  JointTypedConstSharedPtr joint_;
-
- public:
-  /**
-   * Wrench eq factor, enforce same wrench expressed in different link frames.
-   * @param joint JointConstSharedPtr to the joint
-   */
-  WrenchEquivalenceFactor(const gtsam::noiseModel::Base::shared_ptr &cost_model,
-                          const JointConstSharedPtr &joint, size_t k = 0)
-      : Base(cost_model,
-             internal::WrenchKey(joint->parent()->id(), joint->id(), k),
-             internal::WrenchKey(joint->child()->id(), joint->id(), k),
-             internal::JointAngleKey(joint->id(), k)),
-        joint_(boost::static_pointer_cast<const JointTyped>(joint)) {}
-
-  virtual ~WrenchEquivalenceFactor() {}
-=======
->>>>>>> ea65f4aa
 
 /**
  * Wrench eq factor, enforce same wrench expressed in different link frames.
