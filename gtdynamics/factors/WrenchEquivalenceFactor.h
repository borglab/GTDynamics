/* ----------------------------------------------------------------------------
 * GTDynamics Copyright 2020, Georgia Tech Research Corporation,
 * Atlanta, Georgia 30332-0415
 * All Rights Reserved
 * See LICENSE for the license information
 * -------------------------------------------------------------------------- */

/**
 * @file  WrenchEquivalenceFactor.h
 * @brief Wrench eq factor, enforce same wrench expressed in different link
 * frames.
 * @author Yetong Zhang
 */

#pragma once

#include <gtsam/base/Matrix.h>
#include <gtsam/base/Vector.h>
#include <gtsam/geometry/Pose3.h>
#include <gtsam/nonlinear/NonlinearFactor.h>

#include <boost/optional.hpp>
#include <memory>
#include <string>
#include <vector>

#include "gtdynamics/universal_robot/JointTyped.h"
<<<<<<< HEAD
#include "gtdynamics/universal_robot/ScrewJointBase.h"
=======
#include "gtdynamics/universal_robot/Link.h"
#include "gtdynamics/utils/values.h"
>>>>>>> a6306b2e

namespace gtdynamics {

/** WrenchEquivalenceFactor is a 3-way nonlinear factor which enforces
 * relation between wrench expressed in two link frames*/
class WrenchEquivalenceFactor
    : public gtsam::NoiseModelFactor3<gtsam::Vector6, gtsam::Vector6,
                                      typename JointTyped::JointCoordinate> {
 private:
  using JointCoordinate = typename JointTyped::JointCoordinate;
  using This = WrenchEquivalenceFactor;
  using Base =
      gtsam::NoiseModelFactor3<gtsam::Vector6, gtsam::Vector6, JointCoordinate>;

  using JointTypedConstSharedPtr = boost::shared_ptr<const JointTyped>;
  JointTypedConstSharedPtr joint_;

  /// Private constructor with arbitrary keys
  WrenchEquivalenceFactor(const gtsam::noiseModel::Base::shared_ptr &cost_model,
                          gtsam::Key wrench_key_1, gtsam::Key wrench_key_2,
                          gtsam::Key q_key,
                          const JointTypedConstSharedPtr &joint)
      : Base(cost_model, wrench_key_1, wrench_key_2, q_key), joint_(joint) {}

 public:
  /**
   * Wrench eq factor, enforce same wrench expressed in different link frames.
   * @param joint JointConstSharedPtr to the joint
   */
  WrenchEquivalenceFactor(const gtsam::noiseModel::Base::shared_ptr &cost_model,
                          const JointTypedConstSharedPtr &joint, size_t k = 0)
      : WrenchEquivalenceFactor(
            cost_model,
            internal::WrenchKey(joint->parent()->id(), joint->id(), k),
            internal::WrenchKey(joint->child()->id(), joint->id(), k),
            internal::JointAngleKey(joint->id(), k), joint) {}

  virtual ~WrenchEquivalenceFactor() {}

<<<<<<< HEAD
 private:

  gtsam::Matrix6 AdjointMapJacobianQ(double q, const gtsam::Pose3 &jMi,
                                    const gtsam::Vector6 &screw_axis) const {
    // taking opposite value of screw_axis_ is because
    // jTi = Pose3::Expmap(-screw_axis_ * q) * jMi;
    gtsam::Vector3 w = -screw_axis.head<3>();
    gtsam::Vector3 v = -screw_axis.tail<3>();
    gtsam::Pose3 kTj = gtsam::Pose3::Expmap(-screw_axis * q) * jMi;
    auto w_skew = gtsam::skewSymmetric(w);
    gtsam::Matrix3 H_expo = w_skew * cosf(q) + w_skew * w_skew * sinf(q);
    gtsam::Matrix3 H_R = H_expo * jMi.rotation().matrix();
    gtsam::Vector3 H_T = H_expo * (jMi.translation() - w_skew * v) +
                        w * w.transpose() * v;
    gtsam::Matrix3 H_TR = gtsam::skewSymmetric(H_T) * kTj.rotation().matrix() +
                          gtsam::skewSymmetric(kTj.translation()) * H_R;
    gtsam::Matrix6 H = gtsam::Z_6x6;
    gtsam::insertSub(H, H_R, 0, 0);
    gtsam::insertSub(H, H_TR, 3, 0);
    gtsam::insertSub(H, H_R, 3, 3);
    return H;
  }

   /* calculate joint coordinate q jacobian */
  gtsam::Matrix61 qJacobian_(double q, const gtsam::Vector6 &wrench_2) const {

    boost::shared_ptr<const ScrewJointBase> screw_joint = boost::dynamic_pointer_cast<const ScrewJointBase>(joint_);
    gtsam::Pose3 M_21_ = screw_joint->parentTchild(0).inverse();
    gtsam::Vector6 screw_axis_ = screw_joint->screwAxis(screw_joint->child());
    auto H = AdjointMapJacobianQ(q, M_21_, screw_axis_);
    return H.transpose() * wrench_2;
  }

 public:
=======
>>>>>>> a6306b2e
  /**
   * Evaluate wrench balance errors
   * @param twist twist on this link
   * @param twist_accel twist acceleration on this link
   * @param wrench_1 wrench on Link 1 expressed in link 1 com frame
   * @param wrench_2 wrench on Link 2 expressed in link 2 com frame
   */
  gtsam::Vector evaluateError(
      const gtsam::Vector6 &wrench_1, const gtsam::Vector6 &wrench_2,
      const JointCoordinate &q,
      boost::optional<gtsam::Matrix &> H_wrench_1 = boost::none,
      boost::optional<gtsam::Matrix &> H_wrench_2 = boost::none,
      boost::optional<gtsam::Matrix &> H_q = boost::none) const override {
    gtsam::Pose3 T_21 = joint_->relativePoseOf(joint_->parent(), q);
    gtsam::Matrix6 Ad_21_T = T_21.AdjointMap().transpose();
    gtsam::Vector6 error = wrench_1 + Ad_21_T * wrench_2;

    if (H_wrench_1) {
      *H_wrench_1 = gtsam::I_6x6;
    }
    if (H_wrench_2) {
      *H_wrench_2 = Ad_21_T;
    }
    if (H_q) {
      // TODO(frank): really, child? Double-check derivatives
      *H_q =
          joint_->AdjointMapJacobianJointAngle(joint_->child(), q).transpose() *
          wrench_2;
      // *H_q = qJacobian_(q, wrench_2);
    }
    return error;
  }

  /// @return a deep copy of this factor
  gtsam::NonlinearFactor::shared_ptr clone() const override {
    return boost::static_pointer_cast<gtsam::NonlinearFactor>(
        gtsam::NonlinearFactor::shared_ptr(new This(*this)));
  }

  /// print contents
  void print(const std::string &s = "",
             const gtsam::KeyFormatter &keyFormatter =
                 gtsam::DefaultKeyFormatter) const override {
    std::cout << s << "wrench equivalence factor" << std::endl;
    Base::print("", keyFormatter);
  }

 private:
  /// Serialization function
  friend class boost::serialization::access;
  template <class ARCHIVE>
  void serialize(ARCHIVE &ar, const unsigned int version) {  // NOLINT
    ar &boost::serialization::make_nvp(
        "NoiseModelFactor3", boost::serialization::base_object<Base>(*this));
  }
};
}  // namespace gtdynamics<|MERGE_RESOLUTION|>--- conflicted
+++ resolved
@@ -25,12 +25,8 @@
 #include <vector>
 
 #include "gtdynamics/universal_robot/JointTyped.h"
-<<<<<<< HEAD
-#include "gtdynamics/universal_robot/ScrewJointBase.h"
-=======
 #include "gtdynamics/universal_robot/Link.h"
 #include "gtdynamics/utils/values.h"
->>>>>>> a6306b2e
 
 namespace gtdynamics {
 
@@ -70,43 +66,6 @@
 
   virtual ~WrenchEquivalenceFactor() {}
 
-<<<<<<< HEAD
- private:
-
-  gtsam::Matrix6 AdjointMapJacobianQ(double q, const gtsam::Pose3 &jMi,
-                                    const gtsam::Vector6 &screw_axis) const {
-    // taking opposite value of screw_axis_ is because
-    // jTi = Pose3::Expmap(-screw_axis_ * q) * jMi;
-    gtsam::Vector3 w = -screw_axis.head<3>();
-    gtsam::Vector3 v = -screw_axis.tail<3>();
-    gtsam::Pose3 kTj = gtsam::Pose3::Expmap(-screw_axis * q) * jMi;
-    auto w_skew = gtsam::skewSymmetric(w);
-    gtsam::Matrix3 H_expo = w_skew * cosf(q) + w_skew * w_skew * sinf(q);
-    gtsam::Matrix3 H_R = H_expo * jMi.rotation().matrix();
-    gtsam::Vector3 H_T = H_expo * (jMi.translation() - w_skew * v) +
-                        w * w.transpose() * v;
-    gtsam::Matrix3 H_TR = gtsam::skewSymmetric(H_T) * kTj.rotation().matrix() +
-                          gtsam::skewSymmetric(kTj.translation()) * H_R;
-    gtsam::Matrix6 H = gtsam::Z_6x6;
-    gtsam::insertSub(H, H_R, 0, 0);
-    gtsam::insertSub(H, H_TR, 3, 0);
-    gtsam::insertSub(H, H_R, 3, 3);
-    return H;
-  }
-
-   /* calculate joint coordinate q jacobian */
-  gtsam::Matrix61 qJacobian_(double q, const gtsam::Vector6 &wrench_2) const {
-
-    boost::shared_ptr<const ScrewJointBase> screw_joint = boost::dynamic_pointer_cast<const ScrewJointBase>(joint_);
-    gtsam::Pose3 M_21_ = screw_joint->parentTchild(0).inverse();
-    gtsam::Vector6 screw_axis_ = screw_joint->screwAxis(screw_joint->child());
-    auto H = AdjointMapJacobianQ(q, M_21_, screw_axis_);
-    return H.transpose() * wrench_2;
-  }
-
- public:
-=======
->>>>>>> a6306b2e
   /**
    * Evaluate wrench balance errors
    * @param twist twist on this link
@@ -135,7 +94,6 @@
       *H_q =
           joint_->AdjointMapJacobianJointAngle(joint_->child(), q).transpose() *
           wrench_2;
-      // *H_q = qJacobian_(q, wrench_2);
     }
     return error;
   }
