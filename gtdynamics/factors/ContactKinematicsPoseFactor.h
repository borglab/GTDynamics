/* ----------------------------------------------------------------------------
 * GTDynamics Copyright 2020, Georgia Tech Research Corporation,
 * Atlanta, Georgia 30332-0415
 * All Rights Reserved
 * See LICENSE for the license information
 * -------------------------------------------------------------------------- */

/**
 * @file  ContactKinematicsPoseFactor.h
 * @brief Factor to enforce zero height at the contact point.
 * @Author: Alejandro Escontrela
 */

#ifndef GTDYNAMICS_FACTORS_CONTACTKINEMATICSPOSEFACTOR_H_
#define GTDYNAMICS_FACTORS_CONTACTKINEMATICSPOSEFACTOR_H_

#include <gtsam/base/Matrix.h>
#include <gtsam/base/Vector.h>
#include <gtsam/geometry/Pose3.h>
#include <gtsam/nonlinear/NonlinearFactor.h>

#include <iostream>
#include <string>
#include <vector>

#include <boost/optional.hpp>

#include "gtdynamics/utils/Utils.h"

namespace gtdynamics {

/** ContactKinematicsPoseFactor is a one-way nonlinear factor which enforces
 * zero height at the contact point. This factor assumes that the ground is
 * flat and level. */
class ContactKinematicsPoseFactor
    : public gtsam::NoiseModelFactor1<gtsam::Pose3> {
 private:
  typedef ContactKinematicsPoseFactor This;
  typedef gtsam::NoiseModelFactor1<gtsam::Pose3> Base;
  gtsam::Pose3 cTcom_;
  gtsam::Vector1 h_;  // Height of the ground plane in the world frame.

  double gradient_perturbation_;

  gtsam::Matrix13 H_err_;

 public:
  /** Contact kinematics factor for link end to remain in contact with the
     ground. Keyword argument: 
     pose_key   -- The key corresponding to the link's Com pose. 
     cost_model -- Noise model associated with this factor.
     cTcom -- Static transform from link com to link end (where contact is made). 
     gravity -- Gravity vector in the spatial frame. Used to calculate the "up"
     direction.
     ground_plane_height -- Height of the ground plane in the world frame.
   */
  ContactKinematicsPoseFactor(
      gtsam::Key pose_key,
      const gtsam::noiseModel::Base::shared_ptr &cost_model,
      const gtsam::Pose3 &cTcom, const gtsam::Vector3 &gravity,
      const double &ground_plane_height = 0.0,
      double gradient_perturbation = 0.0)
      : Base(cost_model, pose_key), cTcom_(cTcom),
        gradient_perturbation_(gradient_perturbation) {
    if (gravity[0] != 0)
      H_err_ = (gtsam::Matrix13() << 1, 0, 0).finished();  // x.
    else if (gravity[1] != 0)
      H_err_ = (gtsam::Matrix13() << 0, 1, 0).finished();  // y.
    else
      H_err_ = (gtsam::Matrix13() << 0, 0, 1).finished();  // z.

    h_ = (gtsam::Vector(1) << ground_plane_height).finished();
  }
  virtual ~ContactKinematicsPoseFactor() {}

 public:
  /** Evaluate contact errors.
      Keyword argument:
          pose -- This link's COM pose in the spatial frame.
  */
  gtsam::Vector evaluateError(
      const gtsam::Pose3 &pose,
      boost::optional<gtsam::Matrix &> H_pose = boost::none) const override {
    // Change contact reference frame from com to spatial.
    gtsam::Pose3 sTc = pose.transformPoseFrom(cTcom_.inverse());

    // Obtain translation component and corresponding jacobian.
    gtsam::Matrix36 H_trans;
    gtsam::Vector3 sTc_p = gtsam::Vector3(sTc.translation(H_trans));

    // Compute the error.
    gtsam::Vector sTc_p_h = (gtsam::Vector(1) << H_err_.dot(sTc_p)).finished();
    gtsam::Vector error = sTc_p_h - h_;

<<<<<<< HEAD
    if (H_pose) {
      *H_pose = H_err_ * H_trans * cTcom_.AdjointMap();
      gtsam::Matrix16 H_p = *H_pose;

      // Add a small perturbation to any zero-valued translation components
      // of the gradient to drive the system away from any singularities.
      gtsam::Vector6 grad_corr = gtsam::Vector6::Zero();
      for (int i = 3; i < 6; i++)
        grad_corr[i] = H_p[i] == 0 ? grad_corr[i] + gradient_perturbation_ : 0;
      *H_pose = *H_pose + grad_corr.transpose();
    }
=======
    if (H_pose) *H_pose = H_err_ * H_trans * cTcom_.AdjointMap();
>>>>>>> 08a58955

    return error;
  }

  // @return a deep copy of this factor
  gtsam::NonlinearFactor::shared_ptr clone() const override {
    return boost::static_pointer_cast<gtsam::NonlinearFactor>(
        gtsam::NonlinearFactor::shared_ptr(new This(*this)));
  }

  /** print contents */
  void print(const std::string &s = "",
             const gtsam::KeyFormatter &keyFormatter =
                 gtsam::DefaultKeyFormatter) const override {
    std::cout << s << "Contact kinematics pose factor" << std::endl;
    Base::print("", keyFormatter);
  }

 private:
  /** Serialization function */
  friend class boost::serialization::access;
  template <class ARCHIVE>
  void serialize(ARCHIVE &ar, const unsigned int version) { // NOLINT
    ar &boost::serialization::make_nvp(
        "NoiseModelFactor1", boost::serialization::base_object<Base>(*this));
  }
};
}  // namespace gtdynamics

#endif  // GTDYNAMICS_FACTORS_CONTACTKINEMATICSPOSEFACTOR_H_<|MERGE_RESOLUTION|>--- conflicted
+++ resolved
@@ -40,8 +40,6 @@
   gtsam::Pose3 cTcom_;
   gtsam::Vector1 h_;  // Height of the ground plane in the world frame.
 
-  double gradient_perturbation_;
-
   gtsam::Matrix13 H_err_;
 
  public:
@@ -58,10 +56,8 @@
       gtsam::Key pose_key,
       const gtsam::noiseModel::Base::shared_ptr &cost_model,
       const gtsam::Pose3 &cTcom, const gtsam::Vector3 &gravity,
-      const double &ground_plane_height = 0.0,
-      double gradient_perturbation = 0.0)
-      : Base(cost_model, pose_key), cTcom_(cTcom),
-        gradient_perturbation_(gradient_perturbation) {
+      const double &ground_plane_height = 0.0)
+      : Base(cost_model, pose_key), cTcom_(cTcom) {
     if (gravity[0] != 0)
       H_err_ = (gtsam::Matrix13() << 1, 0, 0).finished();  // x.
     else if (gravity[1] != 0)
@@ -92,21 +88,7 @@
     gtsam::Vector sTc_p_h = (gtsam::Vector(1) << H_err_.dot(sTc_p)).finished();
     gtsam::Vector error = sTc_p_h - h_;
 
-<<<<<<< HEAD
-    if (H_pose) {
-      *H_pose = H_err_ * H_trans * cTcom_.AdjointMap();
-      gtsam::Matrix16 H_p = *H_pose;
-
-      // Add a small perturbation to any zero-valued translation components
-      // of the gradient to drive the system away from any singularities.
-      gtsam::Vector6 grad_corr = gtsam::Vector6::Zero();
-      for (int i = 3; i < 6; i++)
-        grad_corr[i] = H_p[i] == 0 ? grad_corr[i] + gradient_perturbation_ : 0;
-      *H_pose = *H_pose + grad_corr.transpose();
-    }
-=======
     if (H_pose) *H_pose = H_err_ * H_trans * cTcom_.AdjointMap();
->>>>>>> 08a58955
 
     return error;
   }
