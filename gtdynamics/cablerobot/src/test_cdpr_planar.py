--- conflicted
+++ resolved
@@ -56,7 +56,6 @@
         self.assertEqual(0.0, kfg.error(values))
         # try optimizing IK
         ikgraph = gtsam.NonlinearFactorGraph(kfg)
-<<<<<<< HEAD
         ik1 = cdpr.priors_ik(ks=[0],
                              Ts=[gtd.Pose(values, cdpr.ee_id(), 0)],
                              Vs=[gtd.Twist(values, cdpr.ee_id(), 0)])
@@ -68,36 +67,14 @@
         # try optimizing FK
         fkgraph = gtsam.NonlinearFactorGraph(kfg)
         fk1 = cdpr.priors_fk(ks=[0],
-                             ls=[[gtd.JointAngleDouble(values, ji, 0) for ji in range(4)]],
-                             ldots=[[gtd.JointVelDouble(values, ji, 0) for ji in range(4)]])
+                             ls=[[gtd.JointAngle(values, ji, 0) for ji in range(4)]],
+                             ldots=[[gtd.JointVel(values, ji, 0) for ji in range(4)]])
         fk2 = cdpr.priors_fk(ks=[0], values=values)
         self.gtsamAssertEquals(fk1, fk2)
         fkgraph.push_back(fk1)
         # FK less sensitive so we need to decrease the tolerance to 1e-20
         fkres = gtsam.LevenbergMarquardtOptimizer(fkgraph, zeroValues(), MyLMParams(1e-20)).optimize()
         self.gtsamAssertEquals(fkres, values, tol=1e-5)  # should match with full sol
-=======
-        ikgraph.push_back(
-            cdpr.priors_ik([0], [gtd.Pose(values, cdpr.ee_id(), 0)],
-                           [gtd.Twist(values, cdpr.ee_id(), 0)]))
-        ikres = gtsam.LevenbergMarquardtOptimizer(ikgraph,
-                                                  zeroValues()).optimize()
-        self.gtsamAssertEquals(ikres, values)  # should match with full sol
-        # try optimizing FK
-        fkgraph = gtsam.NonlinearFactorGraph(kfg)
-        fkgraph.push_back(
-            cdpr.priors_fk([0],
-                           [[gtd.JointAngle(values, ji, 0)
-                             for ji in range(4)]],
-                           [[gtd.JointVel(values, ji, 0) for ji in range(4)]]))
-        params = gtsam.LevenbergMarquardtParams()
-        params.setAbsoluteErrorTol(
-            1e-20)  # FK less sensitive so we need to decrease the tolerance
-        fkres = gtsam.LevenbergMarquardtOptimizer(fkgraph, zeroValues(),
-                                                  params).optimize()
-        self.gtsamAssertEquals(fkres, values,
-                               tol=1e-5)  # should match with full sol
->>>>>>> 6a1303dc
 
     def testDynamicsInstantaneous(self):
         """Test dynamics factors: relates torque to wrench+twistaccel.  Also tests ID solving
@@ -110,12 +87,11 @@
         gtd.InsertPose(values, cdpr.ee_id(), 0, Pose3(Rot3(), (1.5, 0, 1.5)))
         gtd.InsertTwist(values, cdpr.ee_id(), 0, np.zeros(6))
         # things needed to define ID
-<<<<<<< HEAD
         for j, tau in zip(range(4), [1 + 1.23, 0 - 1.23, 0 - 1.23, 1 + 1.23]):
-            gtd.InsertTorqueDouble(values, j, 0, tau)
+            gtd.InsertTorque(values, j, 0, tau)
         # things needed to define FD
         for j, lddot in zip(range(4), [-1, 1, 1, -1]):
-            gtd.InsertJointAccelDouble(values, j, 0, lddot)
+            gtd.InsertJointAccel(values, j, 0, lddot)
         # things needed intermediaries
         gtd.InsertWrench(values, cdpr.ee_id(), 0, [0,0,0,1/np.sqrt(2),0,-1/np.sqrt(2)])
         gtd.InsertWrench(values, cdpr.ee_id(), 1, [0,0,0,0,0,0])
@@ -123,33 +99,18 @@
         gtd.InsertWrench(values, cdpr.ee_id(), 3, [0,0,0,-1/np.sqrt(2),0,-1/np.sqrt(2)])
         gtd.InsertTwistAccel(values, cdpr.ee_id(), 0, (0, 0, 0, 0, 0, -np.sqrt(2)))
         for ji, t in enumerate([1, 0, 0, 1]):
-            gtd.InsertTensionDouble(values, ji, 0, t)
+            gtd.InsertTension(values, ji, 0, t)
         for ji in range(4):
-            gtd.InsertJointVelDouble(values, ji, 0, 0)  # for WinchFactor, ugh
-=======
-        for j, tau in zip(range(4), [1, 0, 0, 1]):
-            gtd.InsertTorque(values, j, 0, tau)
-        # things needed to define FD
-        gtd.InsertTwistAccel(values, cdpr.ee_id(), 0,
-                             (0, 0, 0, 0, 0, -np.sqrt(2)))
-        # things needed intermediaries
-        gtd.InsertWrench(values, cdpr.ee_id(), 0,
-                         [0, 0, 0, 1 / np.sqrt(2), 0, -1 / np.sqrt(2)])
-        gtd.InsertWrench(values, cdpr.ee_id(), 1, [0, 0, 0, 0, 0, 0])
-        gtd.InsertWrench(values, cdpr.ee_id(), 2, [0, 0, 0, 0, 0, 0])
-        gtd.InsertWrench(values, cdpr.ee_id(), 3,
-                         [0, 0, 0, -1 / np.sqrt(2), 0, -1 / np.sqrt(2)])
->>>>>>> 6a1303dc
+            gtd.InsertJointVel(values, ji, 0, 0)  # for WinchFactor, ugh
         # check FD/ID is valid
         self.assertAlmostEqual(0.0, dfg.error(values), 10)
         # build ID graph
         dfg.push_back(
-<<<<<<< HEAD
             cdpr.priors_ik([0],
                            Ts=[gtd.Pose(values, cdpr.ee_id(), 0)],
                            Vs=[gtd.Twist(values, cdpr.ee_id(), 0)]))
         id1 = cdpr.priors_id(ks=[0],
-                             lddotss=[[gtd.JointAccelDouble(values, ji, 0) for ji in range(4)]])
+                             lddotss=[[gtd.JointAccel(values, ji, 0) for ji in range(4)]])
         id2 = cdpr.priors_id(ks=[0], values=values)
         self.gtsamAssertEquals(id1, id2)
         dfg.push_back(id1)
@@ -161,39 +122,18 @@
         dfg.push_back(
             gtd.PriorFactorDouble(
                 gtd.internal.TorqueKey(2, 0).key(), -1.23,
-=======
-            cdpr.priors_ik([0], [gtd.Pose(values, cdpr.ee_id(), 0)],
-                           [gtd.Twist(values, cdpr.ee_id(), 0)]))
-        dfg.push_back(
-            cdpr.priors_fd([0], [gtd.TwistAccel(values, cdpr.ee_id(), 0)]))
-        # redundancy resolution
-        dfg.push_back(
-            gtd.PriorFactorDouble(
-                gtd.TorqueKey(1, 0).key(), 0.0,
-                gtsam.noiseModel.Unit.Create(1)))
-        dfg.push_back(
-            gtd.PriorFactorDouble(
-                gtd.TorqueKey(2, 0).key(), 0.0,
->>>>>>> 6a1303dc
                 gtsam.noiseModel.Unit.Create(1)))
         # initialize and solve
         init = gtsam.Values(values)
         for ji in range(4):
-<<<<<<< HEAD
             init.erase(gtd.internal.TorqueKey(ji, 0).key())
-            gtd.InsertTorqueDouble(init, ji, 0, -1)
+            gtd.InsertTorque(init, ji, 0, -1)
         results = gtsam.LevenbergMarquardtOptimizer(dfg, init, MyLMParams(1e-20)).optimize()
         self.gtsamAssertEquals(values, results)
         # check FD priors functions
-        fd1 = cdpr.priors_fd(ks=[0], torquess=[[gtd.TorqueDouble(results, ji, 0) for ji in range(4)]])
+        fd1 = cdpr.priors_fd(ks=[0], torquess=[[gtd.Torque(results, ji, 0) for ji in range(4)]])
         fd2 = cdpr.priors_fd(ks=[0], values=results)
         self.gtsamAssertEquals(fd1, fd2)
-=======
-            init.erase(gtd.TorqueKey(ji, 0).key())
-            gtd.InsertTorque(init, ji, 0, -1)
-        results = gtsam.LevenbergMarquardtOptimizer(dfg, init).optimize()
-        self.gtsamAssertEquals(results, values)
->>>>>>> 6a1303dc
 
     def testDynamicsCollocation(self):
         """Test dynamics factors across multiple timesteps by using collocation.
@@ -208,37 +148,20 @@
         fg.push_back(cdpr.collocation_factors(ks=[0, 1], dt=0.01))
         # initial state
         fg.push_back(
-<<<<<<< HEAD
             cdpr.priors_ik(ks=[0], Ts=[Pose3(Rot3(), (1.5, 0, 1.5))], Vs=[np.zeros(6)]))
         # torque inputs (FD priors)
         torques = [1 + 1.23, 1 + 1.23, 0 - 1.23, 0 - 1.23]
         fg.push_back(cdpr.priors_fd(ks=[0, 1, 2], torquess=[torques,]*3))
-=======
-            cdpr.priors_ik(ks=[0],
-                           Ts=[Pose3(Rot3(), (1.5, 0, 1.5))],
-                           Vs=[np.zeros(6)]))
-        # torque inputs (ID priors)
-        fg.push_back(
-            cdpr.priors_id(ks=[0, 1, 2], torquess=[
-                [1, 1, 0, 0],
-            ] * 3))
->>>>>>> 6a1303dc
         # construct initial guess
         init = gtsam.Values()
         init.insert(0, 0.01)
         for t in range(3):
             for j in range(4):
-<<<<<<< HEAD
-                gtd.InsertJointAngleDouble(init, j, t, 1)
-                gtd.InsertJointVelDouble(init, j, t, 1)
-                gtd.InsertJointAccelDouble(init, j, t, 1)
-                gtd.InsertTorqueDouble(init, j, t, 1)
-                gtd.InsertTensionDouble(init, j, t, 1)
-=======
                 gtd.InsertJointAngle(init, j, t, 1)
                 gtd.InsertJointVel(init, j, t, 1)
+                gtd.InsertJointAccel(init, j, t, 1)
                 gtd.InsertTorque(init, j, t, 1)
->>>>>>> 6a1303dc
+                gtd.InsertTension(init, j, t, 1)
                 gtd.InsertWrench(init, cdpr.ee_id(), j, t, np.ones(6))
             gtd.InsertPose(init, cdpr.ee_id(), t, Pose3(Rot3(), (1.5, 1, 1.5)))
             gtd.InsertTwist(init, cdpr.ee_id(), t, np.ones(6))
