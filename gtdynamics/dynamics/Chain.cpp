/* ----------------------------------------------------------------------------
 * GTDynamics Copyright 2021, Georgia Tech Research Corporation,
 * Atlanta, Georgia 30332-0415
 * All Rights Reserved
 * See LICENSE for the license information
 * -------------------------------------------------------------------------- */

/**
 * @file Chain.cpp
 * @brief Create a serial kinematic chain.
 * @author Dan Barladeanu, Frank Dellaert.
 */

#include <gtdynamics/dynamics/Chain.h>


namespace gtdynamics {

Chain operator*(const Chain &chainA, const Chain &chainB) {
  // Compose poses:
  Pose3 aTb = chainA.sMb();
  Pose3 bTc = chainB.sMb();
  Pose3 aTc = aTb.compose(bTc);

  // Adjoint the first Jacobian to the new end-effector frame C:
  Matrix c_Ad_b = bTc.inverse().AdjointMap();

  // Create Matrix with correct number of columns:
  size_t length = chainA.length() + chainB.length();
  Matrix axes(6, length);

  // Fill Matrix:
  axes << c_Ad_b * chainA.axes(), chainB.axes();

  return Chain(aTc, axes);
}

Chain Chain::compose(std::vector<Chain> &chains) {
  // Initialize total chain
  Chain total_chain;

  // Perform monoid operations
  for (auto &&chain : chains) {
    total_chain = total_chain * chain;
  }
  return total_chain;
}

<<<<<<< HEAD
Pose3 Chain::poe(const Vector &q, boost::optional<Pose3 &> fTe,
                 gtsam::OptionalJacobian<-1, -1> J) const{
=======
Pose3 Chain::poe(const Vector &q, std::optional<Pose3> fTe,
                 gtsam::OptionalJacobian<-1, -1> J) {
>>>>>>> 5cceb427
  // Check that input has good size
  if (q.size() != length()) {
    throw std::runtime_error(
        "number of angles in q different from number of cols in axes");
  }

  // Build vector of exponential maps to use in poe
  std::vector<Pose3> exp;
  for (int i = 0; i < q.size(); ++i) {
    exp.push_back(Pose3::Expmap(axes_.col(i) * q(i)));
  }

  Pose3 poe;
  if (!J) {
    // If J is not given, compute regular poe
    poe = sMb_;
    for (auto &expmap : exp) {
      poe = poe.compose(expmap);
    }
    if (fTe) {
      // compose end-effector pose
      poe = poe.compose(*fTe);
    }
  } else {
    // Compute FK + Jacobian with monoid compose.
    Chain chain(sMb_);
    for (int j = 0; j < q.size(); ++j) {
      chain = chain * Chain(exp[j], axes_.col(j));
    }
    if (fTe) {
      // compose end-effector pose
      chain = chain * Chain(*fTe);
    }
    poe = chain.sMb();
    *J = chain.axes();
  }
  return poe;
}

/**
 * Calculate AdjointMap jacobian w.r.t. joint coordinate q
 * @param q joint angle
 * @param jMi this COM frame, expressed in next link's COM frame at rest
 * @param screw_axis screw axis expressed in kth link's COM frame
 *
 * TODO(Varun) Perhaps move part of this to gtsam::Pose3::AdjointMap()?
 */
gtsam::Matrix6 AdjointMapJacobianQ(double q, const gtsam::Pose3 &jMi,
                                   const gtsam::Vector6 &screw_axis) {
  // taking opposite value of screw_axis_ is because
  // jTi = Pose3::Expmap(-screw_axis_ * q) * jMi;
  gtsam::Vector3 w = -screw_axis.head<3>();
  gtsam::Vector3 v = -screw_axis.tail<3>();
  gtsam::Pose3 kTj = gtsam::Pose3::Expmap(-screw_axis * q) * jMi;
  auto w_skew = gtsam::skewSymmetric(w);
  gtsam::Matrix3 H_expo = w_skew * cosf(q) + w_skew * w_skew * sinf(q);
  gtsam::Matrix3 H_R = H_expo * jMi.rotation().matrix();
  gtsam::Vector3 H_T =
      H_expo * (jMi.translation() - w_skew * v) + w * w.transpose() * v;
  gtsam::Matrix3 H_TR = gtsam::skewSymmetric(H_T) * kTj.rotation().matrix() +
                        gtsam::skewSymmetric(kTj.translation()) * H_R;
  gtsam::Matrix6 H = gtsam::Z_6x6;
  gtsam::insertSub(H, H_R, 0, 0);
  gtsam::insertSub(H, H_TR, 3, 0);
  gtsam::insertSub(H, H_R, 3, 3);
  return H;
}

gtsam::Vector3 Chain::DynamicalEquality3(
    const gtsam::Vector6 &wrench, const gtsam::Vector3 &angles,
    const gtsam::Vector3 &torques, gtsam::OptionalJacobian<3, 6> H_wrench,
    gtsam::OptionalJacobian<3, 3> H_angles,
    gtsam::OptionalJacobian<3, 3> H_torques) const {
  Matrix J;
  poe(angles, {}, J);
  if (H_wrench) {
    // derivative of difference with respect to wrench
    *H_wrench = J.transpose();
  }
  if (H_angles) {
    // derivative of difference with respect to angles

    // The manipulator Jacobian is built such that in every step of chain
    // composition we multiply the existing screw axes with the adjoint map of
    // the inverse pose of the new chain, and then stack the screw axes of the
    // new chain horizontally in the axes matrix.
    // This means that the first angle actually doesn't get into the matrix at
    // all. The last column of the jacobian actually doesn't depend on the
    // angles at all, the second column depends only on the third angle, and the
    // first column depends on the second and third angles.
    // This means that the 3*3 jacobian has an upper triangular structure.
    Matrix A = gtsam::Z_3x3;

    // Calculate the Adjoint and take its derivative in relation to angles
    auto ad_J_angles1 = AdjointMapJacobianQ(angles(1), Pose3(), axes_.col(1));
    auto ad_J_angles2 = AdjointMapJacobianQ(angles(2), Pose3(), axes_.col(2));

    // Calculate the invers adjoint maps of the Poses, as we do in * operator
    Pose3 p1_inv = Pose3::Expmap(-axes_.col(1) * angles(1));
    Pose3 p2_inv = Pose3::Expmap(-axes_.col(2) * angles(2));
    auto ad_inv_p1 = p1_inv.AdjointMap();
    auto ad_inv_p2 = p2_inv.AdjointMap();

    // calculate the non-zero terms
    A(1, 2) = (ad_J_angles2 * axes_.col(1)).transpose() * wrench;
    A(0, 2) = (ad_J_angles2 * ad_inv_p1 * axes_.col(0)).transpose() * wrench;
    A(0, 1) = (ad_inv_p2 * ad_J_angles1 * axes_.col(0)).transpose() * wrench;

    *H_angles = A;
  }
  if (H_torques) {
    // derivative of difference with respect to torques
    *H_torques = -gtsam::I_3x3;
  }

  return (J.transpose() * wrench - torques);
}

gtsam::Vector3_ Chain::ChainConstraint3(
    const std::vector<JointSharedPtr> &joints, const gtsam::Key wrench_key,
    size_t k) const {
  // Get Expression for wrench
  gtsam::Vector6_ wrench_0_T(wrench_key);

  // The constraint is true for the wrench exerted on the end-effector frame, so
  // we need to adjoint from base to end-effector
  gtsam::Vector6_ wrench_0_H =
      (-1) * joints[0]->childAdjointWrench(wrench_0_T, k);
  gtsam::Vector6_ wrench_1_U =
      (-1) * joints[1]->childAdjointWrench(wrench_0_H, k);
  gtsam::Vector6_ wrench_2_L =
      (-1) * joints[2]->childAdjointWrench(wrench_1_U, k);

  // Get expression for joint angles as a column vector of size 3.
  gtsam::Double_ angle0(JointAngleKey(joints[0]->id(), k)),
      angle1(JointAngleKey(joints[1]->id(), k)),
      angle2(JointAngleKey(joints[2]->id(), k));
  gtsam::Vector3_ angles(MakeVector3, angle0, angle1, angle2);

  // Get expression for joint torques as a column vector of size 3.
  gtsam::Double_ torque0(TorqueKey(joints[0]->id(), k)),
      torque1(TorqueKey(joints[1]->id(), k)),
      torque2(TorqueKey(joints[2]->id(), k));
  gtsam::Vector3_ torques(MakeVector3, torque0, torque1, torque2);

  // Get expression of the dynamical equality
  gtsam::Vector3_ torque_diff(
      std::bind(&Chain::DynamicalEquality3, this, std::placeholders::_1,
                std::placeholders::_2, std::placeholders::_3,
                std::placeholders::_4, std::placeholders::_5,
                std::placeholders::_6),
      wrench_2_L, angles, torques);

  return torque_diff;
}

gtsam::Vector6_ Chain::AdjointWrenchConstraint3(
    const std::vector<JointSharedPtr> &joints, const gtsam::Key body_wrench_key,
    size_t k) const {
  // Get Expression for wrench
  gtsam::Vector6_ wrench_0_T(body_wrench_key);

  // Get expression for joint angles as a column vector of size 3.
  gtsam::Double_ angle0(JointAngleKey(joints[0]->id(), k)),
      angle1(JointAngleKey(joints[1]->id(), k)),
      angle2(JointAngleKey(joints[2]->id(), k));
  gtsam::Vector3_ angles(MakeVector3, angle0, angle1, angle2);

  // Get expression of the dynamical equality
  gtsam::Vector6_ wrench_end_effector(
      std::bind(&Chain::AdjointWrenchEquality3, this, std::placeholders::_1,
                std::placeholders::_2, std::placeholders::_3,
                std::placeholders::_4),
      angles, wrench_0_T);

  return wrench_end_effector;
}

gtsam::Vector6 Chain::AdjointWrenchEquality3(
    const gtsam::Vector3 &angles, const gtsam::Vector6 &wrench_body,
    gtsam::OptionalJacobian<6, 3> H_angles,
    gtsam::OptionalJacobian<6, 6> H_wrench_body) const {
  Matrix J_theta;
  gtsam::Matrix6 H_T;

  // Get POE transformation from body to end-effector.
  Pose3 T_theta = poe(angles, boost::none, H_angles ? &J_theta : nullptr);

  // Get end-effector wrench by Adjoint. This is true for a massless leg.
  gtsam::Vector6 transformed_wrench =
      T_theta.AdjointTranspose(wrench_body,H_angles ? &H_T : nullptr , H_wrench_body);

  if (H_angles) {
    *H_angles =  H_T * J_theta;
  }

  return transformed_wrench;
}

gtsam::Vector6_ Chain::Poe3Factor(const std::vector<JointSharedPtr> &joints,
                                  const gtsam::Key wTb_key,
                                  const gtsam::Key wTe_key, size_t k) const {
  // Get Expression for poses
  gtsam::Pose3_ wTb(wTb_key);
  gtsam::Pose3_ wTe(wTe_key);

  // Get expression for joint angles as a column vector of size 3.
  gtsam::Double_ angle0(JointAngleKey(joints[0]->id(), k)),
      angle1(JointAngleKey(joints[1]->id(), k)),
      angle2(JointAngleKey(joints[2]->id(), k));
  gtsam::Vector3_ angles(MakeVector3, angle0, angle1, angle2);

  // Get expression for forward kinematics
  gtsam::Pose3_ end_effector_pose(
      std::bind(&Chain::PoeEquality3, this, std::placeholders::_1,
                std::placeholders::_2),
      angles);

  // compose 
  gtsam::Pose3_ wTe_hat = wTb * end_effector_pose;

  // get error expression
  gtsam::Vector6_ error_expression = gtsam::logmap(wTe_hat, wTe);
  
  return error_expression;
}

gtsam::Pose3 Chain::PoeEquality3(const gtsam::Vector3 &angles,
                                 gtsam::OptionalJacobian<6, 3> H_angles) const {
  Matrix J_theta;

  // Get POE transformation from body to end-effector.
  Pose3 T_theta = poe(angles, boost::none, H_angles ? &J_theta : nullptr);

  if (H_angles) {
    *H_angles =J_theta;
  }

  return T_theta;
}

}  // namespace gtdynamics<|MERGE_RESOLUTION|>--- conflicted
+++ resolved
@@ -46,13 +46,8 @@
   return total_chain;
 }
 
-<<<<<<< HEAD
-Pose3 Chain::poe(const Vector &q, boost::optional<Pose3 &> fTe,
-                 gtsam::OptionalJacobian<-1, -1> J) const{
-=======
 Pose3 Chain::poe(const Vector &q, std::optional<Pose3> fTe,
-                 gtsam::OptionalJacobian<-1, -1> J) {
->>>>>>> 5cceb427
+                 gtsam::OptionalJacobian<-1, -1> J) const {
   // Check that input has good size
   if (q.size() != length()) {
     throw std::runtime_error(
