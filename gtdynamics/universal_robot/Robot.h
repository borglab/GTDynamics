/* ----------------------------------------------------------------------------
 * GTDynamics Copyright 2020, Georgia Tech Research Corporation,
 * Atlanta, Georgia 30332-0415
 * All Rights Reserved
 * See LICENSE for the license information
 * -------------------------------------------------------------------------- */

/**
 * @file Robot.h
 * @brief Robot structure.
 * @Author: Frank Dellaert, Mandy Xie, and Alejandro Escontrela
 */

#ifndef GTDYNAMICS_UNIVERSAL_ROBOT_ROBOT_H_
#define GTDYNAMICS_UNIVERSAL_ROBOT_ROBOT_H_

#include <sdf/parser_urdf.hh>
#include <map>
#include <string>
#include <utility>
#include <vector>

#include <boost/optional.hpp>

#include "gtdynamics/universal_robot/Link.h"
#include "gtdynamics/universal_robot/PrismaticJoint.h"
#include "gtdynamics/universal_robot/RevoluteJoint.h"
#include "gtdynamics/universal_robot/RobotTypes.h"

namespace gtdynamics {

/** Construct all Link and Joint objects from an input
 * urdf::ModelInterfaceSharedPtr. Keyword arguments: urdf_ptr         -- a
 * shared pointer to a urdf::ModelInterface object. joint_params     -- a vector
 * contanining optional params for joints.
 *
 */

typedef std::map<std::string, gtdynamics::LinkSharedPtr> LinkMap;
typedef std::map<std::string, gtdynamics::JointSharedPtr> JointMap;
typedef std::pair<LinkMap, JointMap> LinkJointPair;

/** @fn Construct all Link and Joint objects from an input sdf::ElementPtr.
 * @param sdf_ptr a shared pointer to a sdf::ElementPtr containing the robot
 * model.
 * @param joint_params a vector contanining optional params for joints.
 * @return LinkMap and JointMap as a pair
 */
LinkJointPair extractRobotFromSdf(
    const sdf::Model sdf,
    const boost::optional<std::vector<gtdynamics::JointParams>> joint_params =
        boost::none);

/** @fn Construct all Link and Joint objects from an input urdf or sdf file.
 * @param[in] file_path absolute path to the urdf or sdf file containing the
 * robot description.
 * @param[in] model_name name of the robot we care about. Must be specified in case
 * sdf_file_path points to a world file.
 * @param[in] joint_params a vector contanining optional params for joints.
 * @return LinkMap and JointMap as a pair
 */
LinkJointPair extractRobotFromFile(
    const std::string file_path, const std::string model_name,
    const boost::optional<std::vector<gtdynamics::JointParams>> joint_params =
        boost::none);

/**
 * Robot is used to create a representation of a robot's
 * inertial/dynamic properties from a URDF/SDF file. The resulting object
 * provides getters for the robot's various joints and links, which can then
 * be fed into an optimization pipeline.
 */
class Robot {
 private:
  // For quicker/easier access to links and joints.
  LinkMap name_to_link_;
  JointMap name_to_joint_;

 public:
  /** Default Constructor */
  Robot() {}

  /** Constructor from link and joint elements..
   *  @param[in] robot_links_and_joints LinkJointPair containing links
   *    and joints.
   */
  explicit Robot(LinkJointPair links_and_joints);

  /** Constructor from a urdf or sdf file.
   * @param[in] file_path path to the file.
   * @param[in] model_name name of the robot we care about. Must be specified in
   *    case sdf_file_path points to a world file.
   */
  explicit Robot(const std::string file_path, std::string model_name = "");

  /// Return this robot's links.
  std::vector<LinkSharedPtr> links() const;

  /// Return this robot's joints.
  std::vector<JointSharedPtr> joints() const;

  /// remove specified link from the robot
  void removeLink(LinkSharedPtr link);

  /// remove specified joint from the robot
  void removeJoint(JointSharedPtr joint);

  /// Return the link corresponding to the input string.
  LinkSharedPtr getLinkByName(std::string name) const;

  /// Return the joint corresponding to the input string.
  JointSharedPtr getJointByName(std::string name) const;

  /// Return number of *moving* links.
  int numLinks() const;

  /// Return number of joints.
  int numJoints() const;

  // print links and joints of the robot, for debug purposes
  void printRobot() const;

  // type for storing forward kinematics results
  typedef std::pair<LinkPoses, LinkTwists> FKResults;

  /**
   * @fn calculate forward kinematics by performing bfs in the link-joint graph
   * (will throw an error when invalid joint angle specification detected)
   * 
   * @param[in] joint_angles     joint angles for all joints
   * @param[in] joint_vels       joint velocities for all joints
   * @param[in] prior_link_name  name of link with known pose & twist
   * @param[in] prior_link_pose  pose of the known link
   * @param[in] prior_link_twist twist of the konwn link
   * @return poses and twists of all links
   */
  FKResults forwardKinematics(
      const JointValues &joint_angles, const JointValues &joint_vels,
      const boost::optional<std::string> prior_link_name = boost::none,
      const boost::optional<gtsam::Pose3> &prior_link_pose = boost::none,
      const boost::optional<gtsam::Vector6> &prior_link_twist =
          boost::none) const;

  /** @fn Returns q factors for the robot.
   *
   * @param[in] t    Timestep to return q factors for.
   * @param[in] opt  OptimizerSetting object.
   * @return pose factors.
   */
  gtsam::NonlinearFactorGraph qFactors(const int &t,
                                       const OptimizerSetting &opt) const;

  /** @fn Returns v factors for the robot.
   *
   * @param[in]t    Timestep to return q factors for.
   * @param[in]opt  OptimizerSetting object.
   * @return velocity factors.
   */
  gtsam::NonlinearFactorGraph vFactors(const int &t,
                                       const OptimizerSetting &opt) const;

  /** @fn Returns a factors for the robot.
   * 
   * @param[in] t    Timestep to return q factors for.
   * @param[in] opt  OptimizerSetting object.
   * @return acceleration factors.
   */
  gtsam::NonlinearFactorGraph aFactors(const int &t,
                                       const OptimizerSetting &opt) const;

<<<<<<< HEAD
  gtsam::GaussianFactorGraph linearFDPriors(int t,
                                            const JointValues &torques,
                                            const OptimizerSetting &opt) const;

=======
  /** @fn Returns accel factors linearized about specified operating
   *    condition.
   * 
   * @param[in] t             Timestep to return q factors for.
   * @param[in] poses         Link poses.
   * @param[in] twists        Link twists.
   * @param[in] joint_angles  Joint angles.
   * @param[in] joint_vels    Joint velocities.
   * @param[in] opt           OptimizerSetting object.
   * @param[in] planar_axis    Optional planar axis.
   * @return Linearized accel factors.
   */
>>>>>>> c44ffaba
  gtsam::GaussianFactorGraph linearAFactors(
    const int &t,
    const LinkPoses &poses,
    const LinkTwists &twists,
    const JointValues &joint_angles,
    const JointValues &joint_vels,
    const OptimizerSetting &opt,
    const boost::optional<gtsam::Vector3> &planar_axis = boost::none) const;

  /** @fn Returns dynamics factors for the robot.
   *
   * @param[in] t          Timestep to return q factors for.
   * @param[in] opt        OptimizerSetting object.
   * @param[in]planar_axis Optional planar axis.
   * @return dynamics factors.
   */
  gtsam::NonlinearFactorGraph dynamicsFactors(
      const int &t, const OptimizerSetting &opt,
      const boost::optional<gtsam::Vector3> &planar_axis) const;

  /** @fn Returns dynamics factors linearized about specified operating
   *    condition.
   * 
   * @param[in] t             Timestep to return q factors for.
   * @param[in] poses         Link poses.
   * @param[in] twists        Link twists.
   * @param[in] joint_angles  Joint angles.
   * @param[in] joint_vels    Joint velocities.
   * @param[in] opt           OptimizerSetting object.
   * @param[in] planar_axis    Optional planar axis.
   * @return Linearized dynamics factors.
   */
  gtsam::GaussianFactorGraph linearDynamicsFactors(
    const int &t,
    const LinkPoses &poses,
    const LinkTwists &twists,
    const JointValues &joint_angles,
    const JointValues &joint_vels,
    const OptimizerSetting &opt,
    const boost::optional<gtsam::Vector3> &planar_axis = boost::none) const;

  /** @fn Returns joint limit factors for the robot.
   *
   * @param[in] t    Timestep to return q factors for.
   * @param[in] opt  OptimizerSetting object.
   * @return joint limit factors.
   */
  gtsam::NonlinearFactorGraph jointLimitFactors(
      const int &t, const OptimizerSetting &opt) const;
};
}  // namespace gtdynamics

#endif  // GTDYNAMICS_UNIVERSAL_ROBOT_ROBOT_H_<|MERGE_RESOLUTION|>--- conflicted
+++ resolved
@@ -147,7 +147,7 @@
    * @param[in] opt  OptimizerSetting object.
    * @return pose factors.
    */
-  gtsam::NonlinearFactorGraph qFactors(const int &t,
+  gtsam::NonlinearFactorGraph qFactors(size_t t,
                                        const OptimizerSetting &opt) const;
 
   /** @fn Returns v factors for the robot.
@@ -156,7 +156,7 @@
    * @param[in]opt  OptimizerSetting object.
    * @return velocity factors.
    */
-  gtsam::NonlinearFactorGraph vFactors(const int &t,
+  gtsam::NonlinearFactorGraph vFactors(size_t t,
                                        const OptimizerSetting &opt) const;
 
   /** @fn Returns a factors for the robot.
@@ -165,15 +165,20 @@
    * @param[in] opt  OptimizerSetting object.
    * @return acceleration factors.
    */
-  gtsam::NonlinearFactorGraph aFactors(const int &t,
+  gtsam::NonlinearFactorGraph aFactors(size_t t,
                                        const OptimizerSetting &opt) const;
 
-<<<<<<< HEAD
-  gtsam::GaussianFactorGraph linearFDPriors(int t,
+  /** @fn Returns linear forward dynamics priors for the robot.
+   * 
+   * @param[in] t             Timestep to return q factors for.
+   * @param[in] torques       Joint torques.
+   * @param[in] opt           OptimizerSetting object.
+   * @return Linear forward dynamics priors.
+   */
+  gtsam::GaussianFactorGraph linearFDPriors(size_t t,
                                             const JointValues &torques,
                                             const OptimizerSetting &opt) const;
 
-=======
   /** @fn Returns accel factors linearized about specified operating
    *    condition.
    * 
@@ -186,9 +191,8 @@
    * @param[in] planar_axis    Optional planar axis.
    * @return Linearized accel factors.
    */
->>>>>>> c44ffaba
   gtsam::GaussianFactorGraph linearAFactors(
-    const int &t,
+    size_t t,
     const LinkPoses &poses,
     const LinkTwists &twists,
     const JointValues &joint_angles,
@@ -204,7 +208,7 @@
    * @return dynamics factors.
    */
   gtsam::NonlinearFactorGraph dynamicsFactors(
-      const int &t, const OptimizerSetting &opt,
+      size_t t, const OptimizerSetting &opt,
       const boost::optional<gtsam::Vector3> &planar_axis) const;
 
   /** @fn Returns dynamics factors linearized about specified operating
@@ -220,7 +224,7 @@
    * @return Linearized dynamics factors.
    */
   gtsam::GaussianFactorGraph linearDynamicsFactors(
-    const int &t,
+    size_t t,
     const LinkPoses &poses,
     const LinkTwists &twists,
     const JointValues &joint_angles,
@@ -235,7 +239,7 @@
    * @return joint limit factors.
    */
   gtsam::NonlinearFactorGraph jointLimitFactors(
-      const int &t, const OptimizerSetting &opt) const;
+      size_t t, const OptimizerSetting &opt) const;
 };
 }  // namespace gtdynamics
 
