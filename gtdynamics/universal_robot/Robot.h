--- conflicted
+++ resolved
@@ -101,13 +101,8 @@
    * 
    * (Will throw an error when invalid joint angle specification detected).
    *
-<<<<<<< HEAD
-   * @param[in] joint_angles joint angles for all joints in radians
-   * @param[in] joint_vels joint velocities for all joints
-=======
-   * @param[in] joint_angles joint angles for all joints
+   * @param[in] joint_angles joint angles for all joints (in radians)
    * @param[in] joint_velocities joint velocities for all joints
->>>>>>> b43d9aba
    * @param[in] prior_link_name name of link with known pose & twist
    * @param[in] prior_link_pose pose of the known link
    * @param[in] prior_link_twist twist of the konwn link
