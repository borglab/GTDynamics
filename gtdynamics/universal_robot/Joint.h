--- conflicted
+++ resolved
@@ -69,11 +69,7 @@
   struct Params {
     std::string name;                    // name of the joint
     char joint_type;                     // type of joint
-<<<<<<< HEAD
-    JointEffortType effort_type;  // joint effor type
-=======
-    Joint::JointEffortType effort_type;  // joint effort type
->>>>>>> c44ffaba
+    JointEffortType effort_type;         // joint effort type
     LinkSharedPtr parent_link;           // shared pointer to parent link
     LinkSharedPtr child_link;            // shared pointer to child link
     gtsam::Vector3 axis;                 // joint axis expressed in joint frame
@@ -195,7 +191,6 @@
     return id_;
   }
 
-<<<<<<< HEAD
   /// Get a gtsam::Key for this joint
   gtsam::Key getKey() const {
     if (id_ == -1)
@@ -204,10 +199,7 @@
     return gtsam::Key(id_);
   }
 
-  // Return joint name.
-=======
   /// Return joint name.
->>>>>>> c44ffaba
   std::string name() const { return name_; }
 
   /// Return the connected link other than the one provided.
@@ -287,21 +279,19 @@
    * @return accel factors.
    */
   virtual gtsam::NonlinearFactorGraph aFactors(
-<<<<<<< HEAD
-      const int &t, const OptimizerSetting &opt) const = 0;
-
+      size_t t, const OptimizerSetting &opt) const = 0;
+
+  /// Abstract method. Returns forward dynamics priors on torque
   virtual gtsam::GaussianFactorGraph linearFDPriors(
       int t, const JointValues &torques,
       const OptimizerSetting &opt) const = 0;
 
   /// Abstract method. Return linearized form of joint accel factors.
   virtual gtsam::GaussianFactorGraph linearAFactors(
-      const int &t, const LinkPoses &poses,
+      size_t t, const LinkPoses &poses,
       const LinkTwists &twists,
       const JointValues &joint_angles,
       const JointValues &joint_vels,
-=======
-      size_t t, const OptimizerSetting &opt) const = 0;
 
   /** @fn (ABSTRACT) Return linear accel factors in the dynamics graph.
    * 
@@ -316,11 +306,10 @@
    * @return linear accel factors.
    */
   virtual gtsam::GaussianFactorGraph linearAFactors(
-      size_t t, const std::map<std::string, gtsam::Pose3> &poses,
-      const std::map<std::string, gtsam::Vector6> &twists,
-      const std::map<std::string, double> &joint_angles,
-      const std::map<std::string, double> &joint_vels,
->>>>>>> c44ffaba
+      size_t t, const LinkPoses &poses,
+      const LinkTwists &twists,
+      const JointValues &joint_angles,
+      const JointValues &joint_vels,
       const OptimizerSetting &opt,
       const boost::optional<gtsam::Vector3> &planar_axis =
           boost::none) const = 0;
@@ -348,17 +337,10 @@
    * @return linear dynamics factors.
    */
   virtual gtsam::GaussianFactorGraph linearDynamicsFactors(
-<<<<<<< HEAD
-      const int &t, const LinkPoses &poses,
+      size_t t, const LinkPoses &poses,
       const LinkTwists &twists,
       const JointValues &joint_angles,
       const JointValues &joint_vels,
-=======
-      size_t t, const std::map<std::string, gtsam::Pose3> &poses,
-      const std::map<std::string, gtsam::Vector6> &twists,
-      const std::map<std::string, double> &joint_angles,
-      const std::map<std::string, double> &joint_vels,
->>>>>>> c44ffaba
       const OptimizerSetting &opt,
       const boost::optional<gtsam::Vector3> &planar_axis =
           boost::none) const = 0;
@@ -370,7 +352,7 @@
    * @return joint limit factors.
    */
   virtual gtsam::NonlinearFactorGraph jointLimitFactors(
-      size_t t, const OptimizerSetting &opt) = 0;
+      size_t t, const OptimizerSetting &opt) const = 0;
 
   /**@}*/
 };
