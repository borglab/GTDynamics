--- conflicted
+++ resolved
@@ -184,12 +184,6 @@
 
     pMccom_ = parent_link_->wTcom().inverse() * child_link_->wTcom();
 
-<<<<<<< HEAD
-    pScrewAxis_ = gtdynamics::unit_twist(
-        pcomRj * -axis_, pcomRj * (-jTpcom_.translation().vector()));
-    cScrewAxis_ = gtdynamics::unit_twist(
-        ccomRj * axis_, ccomRj * (-jTccom_.translation().vector()));
-=======
     if (joint_type_ == 'R') {
       pScrewAxis_ = gtdynamics::unit_twist(pcomRj * -axis_,
           pcomRj * (-jTpcom_.translation().vector()));
@@ -202,7 +196,6 @@
       throw std::runtime_error(
         "joint type " + std::string(1, joint_type_) + " not supported");
     }
->>>>>>> 4f47e13a
   }
 
  public:
