--- conflicted
+++ resolved
@@ -74,11 +74,7 @@
    */
   struct Params {
     std::string name;                    // name of the joint
-<<<<<<< HEAD
-    char joint_type;                     // type of joint
-=======
     JointType joint_type;                // type of joint
->>>>>>> c909e56e
     JointEffortType effort_type;         // joint effort type
     LinkSharedPtr parent_link;           // shared pointer to parent link
     LinkSharedPtr child_link;            // shared pointer to child link
@@ -298,7 +294,7 @@
 
   /// Abstract method. Returns forward dynamics priors on torque
   virtual gtsam::GaussianFactorGraph linearFDPriors(
-      int t, const JointValues &torques,
+      size_t t, const JointValues &torques,
       const OptimizerSetting &opt) const = 0;
 
   /** @fn (ABSTRACT) Return linear accel factors in the dynamics graph.
@@ -365,12 +361,12 @@
 };
 
 /**
- * JointType is a convenience class that inherits from Joint which wraps
+ * JointTyped is a convenience class that inherits from Joint which wraps
  * transformXXXImpl that take in joint type argument into transformXXX
  * which take in gtsam::Values object
  */
 template <class JointAngleType, class JointAngleTangentType>
-class JointType : public Joint {
+class JointTyped : public Joint {
  public:
 
   /// Inherit constructors
