--- conflicted
+++ resolved
@@ -50,28 +50,63 @@
   return DynamicsSymbol::JointSymbol("T", j, t);
 }
 
-/** joint effort types
- * Actuated: motor powered
- * Unactuated: not powered, free to move, exert zero torque
- * Impedance: with spring resistance
- */
-enum JointEffortType { Actuated, Unactuated, Impedance };
-
 /**
  * @class Joint is the base class for a joint connecting two Link objects.
  */
 class Joint : public std::enable_shared_from_this<Joint> {
  protected:
   using Pose3 = gtsam::Pose3;
-
+ public:
+  /** joint effort types
+   * Actuated: motor powered
+   * Unactuated: not powered, free to move, exert zero torque
+   * Impedance: with spring resistance
+   */
+  enum EffortType { Actuated, Unactuated, Impedance };
+
+  enum Type : char {
+    Revolute = 'R',
+    Prismatic = 'P',
+    Screw = 'C',
+    ScrewAxis = 'A'
+  };
+
+  /**
+   * This struct contains information for scalar limits.
+   * The lower and upper limits denote physical axis limits of the joint,
+   * and the threshold is an error threshold used in calculations.
+   * TODO (stephanie): Make sure lower and upper limits have meaningful default values.
+   */
+  struct ScalarLimit {
+    double value_lower_limit;
+    double value_upper_limit = -value_lower_limit;
+    double value_limit_threshold = 1e-9;
+  };
+
+  /**
+   * This struct contains all parameters needed to construct a joint.
+   * TODO (stephanie): Make sure all parameters have meaningful default values.
+   */
+  struct Parameters {
+    EffortType effort_type = EffortType::Actuated;
+    ScalarLimit scalar_limits;
+
+    double velocity_limit;
+    double velocity_limit_threshold = 0.0;
+    double acceleration_limit = 10000;
+    double acceleration_limit_threshold = 0.0;
+    double torque_limit;
+    double torque_limit_threshold = 0.0;
+    double damping_coefficient;
+    double spring_coefficient = 0.0;
+  };
+
+ protected:
   // This joint's name.
   std::string name_;
 
   // ID reference to DynamicsSymbol.
   int id_ = -1;
-
-  LinkSharedPtr parent_link_;
-  LinkSharedPtr child_link_;
 
   // Joint frame defined in world frame.
   Pose3 wTj_;
@@ -82,6 +117,12 @@
   // Rest transform to parent link com frame from child link com frame at rest.
   Pose3 pMccom_;
 
+  LinkSharedPtr parent_link_;
+  LinkSharedPtr child_link_;
+
+  // Joint parameters struct.
+  Parameters parameters_;
+
   /// Transform from the world frame to the joint frame.
   const Pose3 &wTj() const { return wTj_; }
 
@@ -122,11 +163,13 @@
    * @param[in] child_link   Shared pointer to the child Link.
    */
   Joint(const std::string &name, const Pose3 &wTj,
-        const LinkSharedPtr &parent_link, const LinkSharedPtr &child_link)
+        const LinkSharedPtr &parent_link, const LinkSharedPtr &child_link,
+        const Parameters &parameters)
       : name_(name),
+        wTj_(wTj),
         parent_link_(parent_link),
         child_link_(child_link),
-        wTj_(wTj) {
+        parameters_(parameters) {
     jTpcom_ = wTj_.inverse() * parent_link_->wTcom();
     jTccom_ = wTj_.inverse() * child_link_->wTcom();
     pMccom_ = parent_link_->wTcom().inverse() * child_link_->wTcom();
@@ -156,10 +199,7 @@
 
   /// Get a gtsam::Key for this joint
   gtsam::Key getKey() const {
-    if (id_ == -1)
-      throw std::runtime_error(
-          "Calling getKey on a joint whose ID has not been set");
-    return gtsam::Key(id_);
+    return gtsam::Key(getID());
   }
 
   /// Return joint name.
@@ -179,10 +219,7 @@
   LinkSharedPtr parentLink() const { return parent_link_; }
 
   /// Return a shared ptr to the child link.
-<<<<<<< HEAD
   LinkSharedPtr childLink() const { return child_link_; }
-=======
-  LinkSharedPtr childLink() { return child_link_; }
 
   /// Return the ID of the parent link.
   int parentID() const { return parent_link_->getID(); }
@@ -198,49 +235,25 @@
 
   /// Return joint parameters.
   const Parameters &parameters() const { return parameters_; }
->>>>>>> 53ef5d9b
 
   /**
    * \defgroup AbstractMethods Abstract methods for the joint class.
    * @{
    */
 
-<<<<<<< HEAD
   /// Abstract method. Return the transform from the other link com to this link
   /// com frame given a Values object containing this joint's angle Value
   virtual Pose3 transformTo(
       const LinkSharedPtr &link,
       boost::optional<gtsam::Values> q = boost::none,
       boost::optional<gtsam::Matrix &> H_q = boost::none) const = 0;
-=======
   /// Abstract method: Return joint type for use in reconstructing robot from
   /// Parameters.
   virtual Type type() const = 0;
 
-  /// Abstract method. Return the transform from this link com to the other link
-  /// com frame
-  virtual gtsam::Pose3 transformFrom(
-      const LinkSharedPtr &link,
-      boost::optional<double> q = boost::none) const = 0;
-
-  /// Abstract method. Return the twist of the other link given this link's
-  /// twist and joint angle.
-  virtual gtsam::Vector6 transformTwistFrom(
-      const LinkSharedPtr &link, boost::optional<double> q = boost::none,
-      boost::optional<double> q_dot = boost::none,
-      boost::optional<gtsam::Vector6> this_twist = boost::none) const = 0;
-
-  /// Abstract method. Return the transform from the other link com to this link
-  /// com frame
-  virtual gtsam::Pose3 transformTo(
-      const LinkSharedPtr &link,
-      boost::optional<double> q = boost::none) const = 0;
->>>>>>> 53ef5d9b
-
   /// Abstract method. Return the twist of the other link given this link's
   /// twist and a Values object containing this joint's angle Value.
   virtual gtsam::Vector6 transformTwistTo(
-<<<<<<< HEAD
       const LinkSharedPtr &link,
       boost::optional<gtsam::Values> q = boost::none,
       boost::optional<gtsam::Values> q_dot = boost::none,
@@ -264,11 +277,6 @@
       boost::optional<gtsam::Matrix &> H_this_twist = boost::none,
       boost::optional<gtsam::Matrix &> H_other_twist_accel =
           boost::none) const = 0;
-=======
-      const LinkSharedPtr &link, boost::optional<double> q = boost::none,
-      boost::optional<double> q_dot = boost::none,
-      boost::optional<gtsam::Vector6> other_twist = boost::none) const = 0;
->>>>>>> 53ef5d9b
 
   /** @fn (ABSTRACT) Return pose factors in the dynamics graph.
    *
