/* ----------------------------------------------------------------------------

 * GTSAM Copyright 2010, Georgia Tech Research Corporation,
 * Atlanta, Georgia 30332-0415
 * All Rights Reserved
 * Authors: Frank Dellaert, et al. (see THANKS for the full author list)

 * See LICENSE for the license information

 * -------------------------------------------------------------------------- */

/**
 * @file  Joint.cpp
 * @brief Absract representation of a robot joint.
 */

#include "gtdynamics/universal_robot/Joint.h"

#include <iostream>

#include "gtdynamics/universal_robot/Link.h"

namespace gtdynamics {

/* ************************************************************************* */
Joint::Joint(const std::string &name, const Pose3 &wTj,
<<<<<<< HEAD
             const LinkSharedPtr &parent_link, const LinkSharedPtr &child_link,
             const Parameters &parameters)
    : name_(name),
      wTj_(wTj),
      parent_link_(parent_link),
      child_link_(child_link),
      parameters_(parameters) {
  jTpcom_ = wTj_.inverse() * parent_link_->wTcom();
  jTccom_ = wTj_.inverse() * child_link_->wTcom();
  pMccom_ = parent_link_->wTcom().inverse() * child_link_->wTcom();
}

=======
        const LinkSharedPtr &parent_link, const LinkSharedPtr &child_link,
        const JointParams &parameters)
      : name_(name),
        wTj_(wTj),
        parent_link_(parent_link),
        child_link_(child_link),
        parameters_(parameters) {
    jTpcom_ = wTj_.inverse() * parent_link_->wTcom();
    jTccom_ = wTj_.inverse() * child_link_->wTcom();
    pMccom_ = parent_link_->wTcom().inverse() * child_link_->wTcom();
  }
  
>>>>>>> 5f359e31
/* ************************************************************************* */
bool Joint::isChildLink(const LinkSharedPtr &link) const {
  if (link != child_link_ && link != parent_link_)
    throw std::runtime_error("link " + link->name() +
                             " is not connected to this joint " + name_);
  return link == child_link_;
}

/* ************************************************************************* */
std::ostream &operator<<(std::ostream &os, const Joint &j) {
  os << j.name() << "\n\tparent link: " << j.parent()->name()
     << "\n\t child link: " << j.child()->name();
  return os;
}

/* ************************************************************************* */
std::ostream &operator<<(std::ostream &os, const JointSharedPtr &j) {
  os << j->name() << "\n\tparent link: " << j->parent()->name()
     << "\n\t child link: " << j->child()->name();
  return os;
}

}  // namespace gtdynamics<|MERGE_RESOLUTION|>--- conflicted
+++ resolved
@@ -24,9 +24,8 @@
 
 /* ************************************************************************* */
 Joint::Joint(const std::string &name, const Pose3 &wTj,
-<<<<<<< HEAD
              const LinkSharedPtr &parent_link, const LinkSharedPtr &child_link,
-             const Parameters &parameters)
+             const JointParams &parameters)
     : name_(name),
       wTj_(wTj),
       parent_link_(parent_link),
@@ -37,20 +36,6 @@
   pMccom_ = parent_link_->wTcom().inverse() * child_link_->wTcom();
 }
 
-=======
-        const LinkSharedPtr &parent_link, const LinkSharedPtr &child_link,
-        const JointParams &parameters)
-      : name_(name),
-        wTj_(wTj),
-        parent_link_(parent_link),
-        child_link_(child_link),
-        parameters_(parameters) {
-    jTpcom_ = wTj_.inverse() * parent_link_->wTcom();
-    jTccom_ = wTj_.inverse() * child_link_->wTcom();
-    pMccom_ = parent_link_->wTcom().inverse() * child_link_->wTcom();
-  }
-  
->>>>>>> 5f359e31
 /* ************************************************************************* */
 bool Joint::isChildLink(const LinkSharedPtr &link) const {
   if (link != child_link_ && link != parent_link_)
