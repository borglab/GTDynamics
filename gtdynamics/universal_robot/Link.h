--- conflicted
+++ resolved
@@ -54,15 +54,8 @@
 }
 
 /// Shorthand for F_i_j_t, wrenches at j-th joint on the i-th link at time t.
-<<<<<<< HEAD
-// TODO(): Fix this hack to load spider model. Too many links and joints!
-inline gtsam::LabeledSymbol WrenchKey(int i, int j, int t) {
-  return gtsam::LabeledSymbol('F', i * 7 + j,
-                              t);  // a hack here for a key with 3 numbers
-=======
 inline DynamicsSymbol WrenchKey(int i, int j, int t) {
   return DynamicsSymbol::LinkJointSymbol("F", i, j, t); 
->>>>>>> e670388a
 }
 
 /**
