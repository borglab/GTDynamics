--- conflicted
+++ resolved
@@ -13,11 +13,6 @@
 
 #pragma once
 
-<<<<<<< HEAD
-#include <ignition/math/Pose3.hh>
-#include <sdf/sdf.hh>
-=======
->>>>>>> 1212c261
 #include <string>
 
 #include "gtdynamics/universal_robot/Robot.h"
@@ -26,58 +21,6 @@
 namespace gtdynamics {
 
 /**
-<<<<<<< HEAD
- * Obtain the sdf ElementPtr associated with the robot model.
- *
- * @param sdf_file_path a string containing the absolute to the sdf file.
- * @param model_name name of the robot we care about. Must be specified in case
- * sdf_file_path points to a world file.
- * @return SDF Model
- */
-sdf::Model GetSdf(const std::string &sdf_file_path,
-                  const std::string &model_name = "");
-
-/**
- * @fn Construct a Link class from sdf::Link
- * @param[in] sdf_link a link object which allows access to functions
- * needed to populate link parameters.
- *
- * @return LinkSharedPtr
- */
-LinkSharedPtr LinkFromSdf(const sdf::Link &sdf_link);
-
-/**
- * @fn Construct a Link from sdf file
- * @param[in] link_name  name of the specified link
- * @param[in] sdf_file_path path to sdf file
- * @param[in] model_name name of the robot
- * @return LinkSharedPtr
- */
-LinkSharedPtr LinkFromSdf(const std::string &link_name,
-                          const std::string &sdf_file_path,
-                          const std::string &model_name = "");
-
-/**
- * @fn Construct a Joint class from sdf::Link
- * @param[in] parent_link  shared pointer to parent link
- * @param[in] chlid_link shared pointer to child link
- * @param[in] sdf_joint
- * @return LinkSharedPtr
- */
-JointSharedPtr JointFromSdf(const LinkSharedPtr &parent_link,
-                            const LinkSharedPtr &child_link,
-                            const sdf::Joint &sdf_joint);
-
-/**
- * Parse a ignition::math Pose object into a gtsam::Pose.
- *
- * @param ignition_pose An ignition::math::Pose object to be parsed.
- */
-gtsam::Pose3 Pose3FromIgnition(const ignition::math::Pose3d &ignition_pose);
-
-/**
-=======
->>>>>>> 1212c261
  * @fn Construct Robot from a urdf or sdf file.
  * @param[in] file_path path to the file.
  * @param[in] model_name name of the robot we care about. Must be specified in
@@ -86,47 +29,4 @@
 Robot CreateRobotFromFile(const std::string &file_path,
                           const std::string &model_name = "");
 
-<<<<<<< HEAD
-/**
- * @fn Extract joint parameter values from an input sdf::Joint.
- * @param[in] sdf_joint a joint object which allows access to functions
- * needed to populate joint parameters.
- * @return a struct of parameters whose values have been set using
- * sdf::Joint functions.
- */
-JointParams ParametersFromSdfJoint(const sdf::Joint &sdf_joint);
-
-/**
- * @fn Extract joint parameter values from an input sdf::Link.
- * @param[in] sdf_link a link object which allows access to functions
- * needed to populate link parameters.
- *
- * @return a struct of parameters whose values have been set using
- * sdf::Link functions.
- */
-LinkParams ParametersFromSdfLink(const sdf::Link &sdf_link);
-
-/**
- * @fn Get joint pose defined in world frame from an sdf::Joint object
- * @param[in] sdf_joint    a joint object which allows access to
- * functions needed to populate joint parameters.
- * @param[in] parent_link  Shared pointer to the parent Link.
- * @param[in] child_link   Shared pointer to the child Link.
- * @return Joint pose defined in world frame
- */
-gtsam::Pose3 GetJointFrame(const sdf::Joint &sdf_joint,
-                           const LinkSharedPtr &parent_link,
-                           const LinkSharedPtr &child_link);
-
-/**
- * @fn Converts an axis taken from input sdf::Joint into the Vector3 format
- * that GTSAM uses.
- * @param[in] sdf_joint a joint object which allows access to functions
- * needed to populate joint parameters.
- * @return a vector containing axis values extracted from SDF.
- */
-gtsam::Vector3 GetSdfAxis(const sdf::Joint &sdf_joint);
-
-=======
->>>>>>> 1212c261
 }  // namespace gtdynamics