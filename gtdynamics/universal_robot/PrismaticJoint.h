/* ----------------------------------------------------------------------------
 * GTDynamics Copyright 2020, Georgia Tech Research Corporation,
 * Atlanta, Georgia 30332-0415
 * All Rights Reserved
 * See LICENSE for the license information
 * -------------------------------------------------------------------------- */

/**
 * @file  PrismaticJoint.h
 * @brief Representation of PrismaticJoint that inherits from ScrewJointBase
 * @author Frank Dellaert
 * @author Mandy Xie
 * @author Alejandro Escontrela
 * @author Yetong Zhang
 * @author Stephanie McCormick
 * @author Gerry Chen
 */

#ifndef GTDYNAMICS_UNIVERSAL_ROBOT_PRISMATICJOINT_H_
#define GTDYNAMICS_UNIVERSAL_ROBOT_PRISMATICJOINT_H_

#include "gtdynamics/universal_robot/ScrewJointBase.h"

namespace gtdynamics {

/**
<<<<<<< HEAD
 * @class Prismatic is an implementation of the abstract typed JointType class
 *  which represents a prismatic joint and contains all necessary factor
 *  construction methods.
 */
class PrismaticJoint : public JointType<double, double> {
=======
 * @class PrismaticJoint is an implementation of the ScrewJointBase class
 *  which represents a prismatic joint and contains all necessary factor
 *  construction methods.
 */
class PrismaticJoint : public ScrewJointBase {
>>>>>>> c909e56e
 protected:
  /// Returns the screw axis in the joint frame given the joint axis
  gtsam::Vector6 getScrewAxis(gtsam::Vector3 axis) {
    gtsam::Vector6 screw_axis;
    screw_axis << 0, 0, 0, axis;
    return screw_axis;
  }

 public:
  /**
   * @brief Create PrismaticJoint from a sdf::Joint instance.
   *
   * @param[in] sdf_joint                  sdf::Joint object.
   * @param[in] joint_effort_type          Joint effort type.
   * @param[in] springCoefficient          Spring coefficient.
   * @param[in] jointLimitThreshold        Joint angle limit threshold.
   * @param[in] velocityLimitThreshold     Joint velocity limit threshold.
   * @param[in] accelerationLimit          Joint acceleration limit.
   * @param[in] accelerationLimitThreshold Joint Acceleration limit threshold.
   * @param[in] torqueLimitThreshold       Joint torque limit threshold.
   * @param[in] parent_link                Shared pointer to the parent Link.
   * @param[in] child_link                 Shared pointer to the child Link.
   */
<<<<<<< HEAD
  PrismaticJoint(const sdf::Joint &sdf_joint, JointEffortType joint_effort_type,
                 double springCoefficient, double jointLimitThreshold,
                 double velocityLimitThreshold, double accelerationLimit,
                 double accelerationLimitThreshold, double torqueLimitThreshold,
                 LinkSharedPtr parent_link, LinkSharedPtr child_link)
      : JointType<double, double>(sdf_joint, parent_link, child_link),
        jointEffortType_(joint_effort_type),
        axis_(gtsam::Vector3(sdf_joint.Axis()->Xyz()[0],
                             sdf_joint.Axis()->Xyz()[1],
                             sdf_joint.Axis()->Xyz()[2])),
        joint_lower_limit_(sdf_joint.Axis()->Lower()),
        joint_upper_limit_(sdf_joint.Axis()->Upper()),
        joint_limit_threshold_(jointLimitThreshold),
        damping_coeff_(sdf_joint.Axis()->Damping()),
        spring_coeff_(springCoefficient),
        velocity_limit_(sdf_joint.Axis()->MaxVelocity()),
        velocity_limit_threshold_(velocityLimitThreshold),
        acceleration_limit_(accelerationLimit),
        acceleration_limit_threshold_(accelerationLimitThreshold),
        torque_limit_(sdf_joint.Axis()->Effort()),
        torque_limit_threshold_(torqueLimitThreshold) {
    setScrewAxis();
  }

  /** Construct joint using sdf::Joint instance and joint parameters. */
=======
>>>>>>> c909e56e
  PrismaticJoint(const sdf::Joint &sdf_joint,
                JointEffortType joint_effort_type,
                double springCoefficient, double jointLimitThreshold,
                double velocityLimitThreshold, double accelerationLimit,
                double accelerationLimitThreshold, double torqueLimitThreshold,
                LinkSharedPtr parent_link, LinkSharedPtr child_link)
      : ScrewJointBase(sdf_joint,
                       getScrewAxis(getSdfAxis(sdf_joint)),
                       joint_effort_type, springCoefficient,
                       jointLimitThreshold, velocityLimitThreshold,
                       accelerationLimit, accelerationLimitThreshold,
                       torqueLimitThreshold, parent_link, child_link) {}

  /** 
   * @brief Create PrismaticJoint using sdf::Joint instance and joint parameters. 
   * 
   * @param[in] sdf_joint                  sdf::Joint object.
   * @param[in] parameters                 Joint::Params struct
   * @param[in] parent_link                Shared pointer to the parent Link.
   * @param[in] child_link                 Shared pointer to the child Link.
  */
  PrismaticJoint(const sdf::Joint &sdf_joint,
                 const gtdynamics::JointParams &parameters,
                 LinkSharedPtr parent_link, LinkSharedPtr child_link)
      : PrismaticJoint(
<<<<<<< HEAD
          sdf_joint, jps.jointEffortType, jps.springCoefficient,
          jps.jointLimitThreshold, jps.velocityLimitThreshold,
          jps.accelerationLimit, jps.accelerationLimitThreshold,
          jps.torqueLimitThreshold, parent_link, child_link) {}

  /** constructor using JointParams */
  explicit PrismaticJoint(const Params &params)
      : JointType<double, double>(params),
        joint_type_(params.joint_type),
        jointEffortType_(params.effort_type),
        axis_(params.axis),
        joint_lower_limit_(params.joint_lower_limit),
        joint_upper_limit_(params.joint_upper_limit),
        joint_limit_threshold_(params.joint_limit_threshold) {
    setScrewAxis();
  }

  /// Return jointType
  char jointType() const { return 'P'; }

  /// Return joint effort type
  JointEffortType jointEffortType() const { return jointEffortType_; }

  /// Return screw axis expressed in the specified link frame
  const gtsam::Vector6 &screwAxis(const LinkSharedPtr link) const {
    return isChildLink(link) ? cScrewAxis_ : pScrewAxis_;
  }

  /// Return the transform from this link com to the other link com frame
  gtsam::Pose3 transformFromImpl(const LinkSharedPtr link,
                             boost::optional<double> q = boost::none) const {
    return isChildLink(link) ? pMcCom(q) : cMpCom(q);
  }

  /// Return the twist of the other link given this link's twist and
  /// joint angle.
  gtsam::Vector6 transformTwistFromImpl(
      const LinkSharedPtr link, boost::optional<double> q,
      boost::optional<double> q_dot,
      boost::optional<gtsam::Vector6> this_twist) const {
    double q_dot_ = q_dot ? *q_dot : 0.0;
    gtsam::Vector6 this_twist_ =
        this_twist ? *this_twist : gtsam::Vector6::Zero();

    return transformFromImpl(link, q).AdjointMap() * this_twist_ +
           screwAxis(otherLink(link)) * q_dot_;
  }

  /// Return the transform from the other link com to this link com frame
  gtsam::Pose3 transformToImpl(const LinkSharedPtr link,
                           boost::optional<double> q = boost::none) const {
    return isChildLink(link) ? cMpCom(q) : pMcCom(q);
  }

  /// Return the twist of this link given the other link's twist and
  /// joint angle.
  gtsam::Vector6 transformTwistToImpl(
      const LinkSharedPtr link, boost::optional<double> q = boost::none,
      boost::optional<double> q_dot = boost::none,
      boost::optional<gtsam::Vector6> other_twist = boost::none) const {
    double q_dot_ = q_dot ? *q_dot : 0.0;
    gtsam::Vector6 other_twist_ =
        other_twist ? *other_twist : gtsam::Vector6::Zero();

    return transformToImpl(link, q).AdjointMap() * other_twist_ +
           screwAxis(link) * q_dot_;
  }

  /// Return joint angle lower limit.
  double jointLowerLimit() const { return joint_lower_limit_; }

  /// Return joint angle upper limit.
  double jointUpperLimit() const { return joint_upper_limit_; }

  /// Return joint angle limit threshold.
  double jointLimitThreshold() const { return joint_limit_threshold_; }

  /// Return joint damping coefficient
  double dampCoefficient() const { return damping_coeff_; }

  /// Return joint spring coefficient
  double springCoefficient() const { return spring_coeff_; }

  /// Return joint velocity limit.
  double velocityLimit() const { return velocity_limit_; }

  /// Return joint velocity limit threshold.
  double velocityLimitThreshold() const { return velocity_limit_threshold_; }

  /// Return joint acceleration limit.
  double accelerationLimit() const { return acceleration_limit_; }

  /// Return joint acceleration limit threshold.
  double accelerationLimitThreshold() const {
    return acceleration_limit_threshold_;
  }

  /// Return joint torque limit.
  double torqueLimit() const { return torque_limit_; }

  /// Return joint torque limit threshold.
  double torqueLimitThreshold() const { return torque_limit_threshold_; }

  /// Return joint angle factors.
  gtsam::NonlinearFactorGraph qFactors(size_t t,
                                       const OptimizerSetting &opt) const {
    gtsam::NonlinearFactorGraph graph;
    graph.add(PoseFactor(PoseKey(parent_link_->getID(), t),
                         PoseKey(child_link_->getID(), t),
                         JointAngleKey(getID(), t), opt.p_cost_model,
                         transformTo(child_link_), screwAxis(child_link_)));
    return graph;
  }

  /// Return joint vel factors.
  gtsam::NonlinearFactorGraph vFactors(size_t t,
                                       const OptimizerSetting &opt) const {
    gtsam::NonlinearFactorGraph graph;
    graph.add(TwistFactor(
        TwistKey(parent_link_->getID(), t), TwistKey(child_link_->getID(), t),
        JointAngleKey(getID(), t), JointVelKey(getID(), t), opt.v_cost_model,
        transformTo(child_link_), screwAxis(child_link_)));

    return graph;
  }

  /// Return joint accel factors.
  gtsam::NonlinearFactorGraph aFactors(size_t t,
                                       const OptimizerSetting &opt) const {
    gtsam::NonlinearFactorGraph graph;
    graph.add(TwistAccelFactor(
        TwistKey(child_link_->getID(), t),
        TwistAccelKey(parent_link_->getID(), t),
        TwistAccelKey(child_link_->getID(), t), JointAngleKey(getID(), t),
        JointVelKey(getID(), t), JointAccelKey(getID(), t), opt.a_cost_model,
        transformTo(child_link_), screwAxis(child_link_)));

    return graph;
  }

  /// Returns forward dynamics priors on torque
  gtsam::GaussianFactorGraph linearFDPriors(
      int t, const JointValues &torques,
      const OptimizerSetting &opt) const {
    gtsam::GaussianFactorGraph priors;
    gtsam::Vector1 rhs;
    rhs << torques.at<double>(getKey());
    // TODO(alejandro): use optimizer settings
    priors.add(TorqueKey(getID(), t), gtsam::I_1x1, rhs,
               gtsam::noiseModel::Constrained::All(1));
    return priors;
  }

  /// Return linearized acceleration factors.
  gtsam::GaussianFactorGraph linearAFactors(
      size_t t, const LinkPoses &poses,
      const LinkTwists &twists,
      const JointValues &joint_angles,
      const JointValues &joint_vels,
      const OptimizerSetting &opt,
      const boost::optional<gtsam::Vector3> &planar_axis) const {
    gtsam::GaussianFactorGraph graph;

    const gtsam::Pose3 T_wi1 = poses.at(parent_link_->name());
    const gtsam::Pose3 T_wi2 = poses.at(child_link_->name());
    const gtsam::Pose3 T_i2i1 = T_wi2.inverse() * T_wi1;
    const gtsam::Vector6 V_i2 = twists.at(child_link_->name());
    const gtsam::Vector6 S_i2_j = screwAxis(child_link_);
    const double v_j = joint_vels.at<double>(getKey());

    // twist acceleration factor
    // A_i2 - Ad(T_21) * A_i1 - S_i2_j * a_j = ad(V_i2) * S_i2_j * v_j
    gtsam::Vector6 rhs_tw = gtsam::Pose3::adjointMap(V_i2) * S_i2_j * v_j;
    graph.add(TwistAccelKey(child_link_->getID(), t), gtsam::I_6x6,
              TwistAccelKey(parent_link_->getID(), t), -T_i2i1.AdjointMap(),
              JointAccelKey(getID(), t), -S_i2_j, rhs_tw,
              gtsam::noiseModel::Constrained::All(6));

    return graph;
  }

  /// Return joint dynamics factors.
  gtsam::NonlinearFactorGraph dynamicsFactors(
      size_t t, const OptimizerSetting &opt,
      const boost::optional<gtsam::Vector3> &planar_axis) const {
    gtsam::NonlinearFactorGraph graph;
    graph.add(WrenchEquivalenceFactor(
        WrenchKey(parent_link_->getID(), getID(), t),
        WrenchKey(child_link_->getID(), getID(), t), JointAngleKey(getID(), t),
        opt.f_cost_model, transformTo(child_link_), screwAxis(child_link_)));
    graph.add(TorqueFactor(WrenchKey(child_link_->getID(), getID(), t),
                           TorqueKey(getID(), t), opt.t_cost_model,
                           screwAxis(child_link_)));
    if (planar_axis)
      graph.add(WrenchPlanarFactor(WrenchKey(child_link_->getID(), getID(), t),
                                   opt.planar_cost_model, *planar_axis));
    return graph;
  }

  /// Return linear dynamics factors.
  gtsam::GaussianFactorGraph linearDynamicsFactors(
      size_t t, const LinkPoses &poses,
      const LinkTwists &twists,
      const JointValues &joint_angles,
      const JointValues &joint_vels,
      const OptimizerSetting &opt,
      const boost::optional<gtsam::Vector3> &planar_axis) const {
    gtsam::GaussianFactorGraph graph;

    const gtsam::Pose3 T_wi1 = poses.at(parent_link_->name());
    const gtsam::Pose3 T_wi2 = poses.at(child_link_->name());
    const gtsam::Pose3 T_i2i1 = T_wi2.inverse() * T_wi1;
    // const gtsam::Vector6 V_i2 = twists.at(child_link_->name());
    const gtsam::Vector6 S_i2_j = screwAxis(child_link_);

    // torque factor
    // S_i_j^T * F_i_j - tau = 0
    gtsam::Vector1 rhs_torque = gtsam::Vector1::Zero();
    graph.add(WrenchKey(child_link_->getID(), getID(), t), S_i2_j.transpose(),
              TorqueKey(getID(), t), -gtsam::I_1x1, rhs_torque,
              gtsam::noiseModel::Constrained::All(1));

    // wrench equivalence factor
    // F_i1_j + Ad(T_i2i1)^T F_i2_j = 0
    gtsam::Vector6 rhs_weq = gtsam::Vector6::Zero();
    graph.add(WrenchKey(parent_link_->getID(), getID(), t), gtsam::I_6x6,
              WrenchKey(child_link_->getID(), getID(), t),
              T_i2i1.AdjointMap().transpose(), rhs_weq,
              gtsam::noiseModel::Constrained::All(6));

    // wrench planar factor
    if (planar_axis) {
      gtsam::Matrix36 J_wrench = getPlanarJacobian(*planar_axis);
      graph.add(WrenchKey(child_link_->getID(), getID(), t), J_wrench,
                gtsam::Vector3::Zero(), gtsam::noiseModel::Constrained::All(3));
    }

    return graph;
  }

  /// Return joint limit factors.
  gtsam::NonlinearFactorGraph jointLimitFactors(size_t t,
                                                const OptimizerSetting &opt) const {
    gtsam::NonlinearFactorGraph graph;
    // Add joint angle limit factor.
    graph.add(JointLimitFactor(JointAngleKey(getID(), t), opt.jl_cost_model,
                               jointLowerLimit(), jointUpperLimit(),
                               jointLimitThreshold()));

    // Add joint velocity limit factors.
    graph.add(JointLimitFactor(JointVelKey(getID(), t), opt.jl_cost_model,
                               -velocityLimit(), velocityLimit(),
                               velocityLimitThreshold()));

    // Add joint acceleration limit factors.
    graph.add(JointLimitFactor(JointAccelKey(getID(), t), opt.jl_cost_model,
                               -accelerationLimit(), accelerationLimit(),
                               accelerationLimitThreshold()));

    // Add joint torque limit factors.
    graph.add(JointLimitFactor(TorqueKey(getID(), t), opt.jl_cost_model,
                               -torqueLimit(), torqueLimit(),
                               torqueLimitThreshold()));
    return graph;
  }
=======
          sdf_joint,
          parameters.jointEffortType, parameters.springCoefficient,
          parameters.jointLimitThreshold, parameters.velocityLimitThreshold,
          parameters.accelerationLimit, parameters.accelerationLimitThreshold,
          parameters.torqueLimitThreshold, parent_link, child_link) {}

  /** 
   * @brief Create PrismaticJoint using JointParams and screw axes.
   * 
   * @param[in] params        Joint::Params struct
   * @param[in] axis          joint axis expressed in joint frame
  */
  PrismaticJoint(const Params &params, gtsam::Vector3 axis)
      : ScrewJointBase(params,
                       axis,
                       getScrewAxis(axis)) {}

  /// Return jointType for use in reconstructing robot from Parameters.
  JointType jointType() const { return JointType::Prismatic; }
>>>>>>> c909e56e
};

}  // namespace gtdynamics

#endif  // GTDYNAMICS_UNIVERSAL_ROBOT_PRISMATICJOINT_H_<|MERGE_RESOLUTION|>--- conflicted
+++ resolved
@@ -24,19 +24,11 @@
 namespace gtdynamics {
 
 /**
-<<<<<<< HEAD
- * @class Prismatic is an implementation of the abstract typed JointType class
- *  which represents a prismatic joint and contains all necessary factor
- *  construction methods.
- */
-class PrismaticJoint : public JointType<double, double> {
-=======
  * @class PrismaticJoint is an implementation of the ScrewJointBase class
  *  which represents a prismatic joint and contains all necessary factor
  *  construction methods.
  */
 class PrismaticJoint : public ScrewJointBase {
->>>>>>> c909e56e
  protected:
   /// Returns the screw axis in the joint frame given the joint axis
   gtsam::Vector6 getScrewAxis(gtsam::Vector3 axis) {
@@ -60,34 +52,7 @@
    * @param[in] parent_link                Shared pointer to the parent Link.
    * @param[in] child_link                 Shared pointer to the child Link.
    */
-<<<<<<< HEAD
-  PrismaticJoint(const sdf::Joint &sdf_joint, JointEffortType joint_effort_type,
-                 double springCoefficient, double jointLimitThreshold,
-                 double velocityLimitThreshold, double accelerationLimit,
-                 double accelerationLimitThreshold, double torqueLimitThreshold,
-                 LinkSharedPtr parent_link, LinkSharedPtr child_link)
-      : JointType<double, double>(sdf_joint, parent_link, child_link),
-        jointEffortType_(joint_effort_type),
-        axis_(gtsam::Vector3(sdf_joint.Axis()->Xyz()[0],
-                             sdf_joint.Axis()->Xyz()[1],
-                             sdf_joint.Axis()->Xyz()[2])),
-        joint_lower_limit_(sdf_joint.Axis()->Lower()),
-        joint_upper_limit_(sdf_joint.Axis()->Upper()),
-        joint_limit_threshold_(jointLimitThreshold),
-        damping_coeff_(sdf_joint.Axis()->Damping()),
-        spring_coeff_(springCoefficient),
-        velocity_limit_(sdf_joint.Axis()->MaxVelocity()),
-        velocity_limit_threshold_(velocityLimitThreshold),
-        acceleration_limit_(accelerationLimit),
-        acceleration_limit_threshold_(accelerationLimitThreshold),
-        torque_limit_(sdf_joint.Axis()->Effort()),
-        torque_limit_threshold_(torqueLimitThreshold) {
-    setScrewAxis();
-  }
 
-  /** Construct joint using sdf::Joint instance and joint parameters. */
-=======
->>>>>>> c909e56e
   PrismaticJoint(const sdf::Joint &sdf_joint,
                 JointEffortType joint_effort_type,
                 double springCoefficient, double jointLimitThreshold,
@@ -113,273 +78,6 @@
                  const gtdynamics::JointParams &parameters,
                  LinkSharedPtr parent_link, LinkSharedPtr child_link)
       : PrismaticJoint(
-<<<<<<< HEAD
-          sdf_joint, jps.jointEffortType, jps.springCoefficient,
-          jps.jointLimitThreshold, jps.velocityLimitThreshold,
-          jps.accelerationLimit, jps.accelerationLimitThreshold,
-          jps.torqueLimitThreshold, parent_link, child_link) {}
-
-  /** constructor using JointParams */
-  explicit PrismaticJoint(const Params &params)
-      : JointType<double, double>(params),
-        joint_type_(params.joint_type),
-        jointEffortType_(params.effort_type),
-        axis_(params.axis),
-        joint_lower_limit_(params.joint_lower_limit),
-        joint_upper_limit_(params.joint_upper_limit),
-        joint_limit_threshold_(params.joint_limit_threshold) {
-    setScrewAxis();
-  }
-
-  /// Return jointType
-  char jointType() const { return 'P'; }
-
-  /// Return joint effort type
-  JointEffortType jointEffortType() const { return jointEffortType_; }
-
-  /// Return screw axis expressed in the specified link frame
-  const gtsam::Vector6 &screwAxis(const LinkSharedPtr link) const {
-    return isChildLink(link) ? cScrewAxis_ : pScrewAxis_;
-  }
-
-  /// Return the transform from this link com to the other link com frame
-  gtsam::Pose3 transformFromImpl(const LinkSharedPtr link,
-                             boost::optional<double> q = boost::none) const {
-    return isChildLink(link) ? pMcCom(q) : cMpCom(q);
-  }
-
-  /// Return the twist of the other link given this link's twist and
-  /// joint angle.
-  gtsam::Vector6 transformTwistFromImpl(
-      const LinkSharedPtr link, boost::optional<double> q,
-      boost::optional<double> q_dot,
-      boost::optional<gtsam::Vector6> this_twist) const {
-    double q_dot_ = q_dot ? *q_dot : 0.0;
-    gtsam::Vector6 this_twist_ =
-        this_twist ? *this_twist : gtsam::Vector6::Zero();
-
-    return transformFromImpl(link, q).AdjointMap() * this_twist_ +
-           screwAxis(otherLink(link)) * q_dot_;
-  }
-
-  /// Return the transform from the other link com to this link com frame
-  gtsam::Pose3 transformToImpl(const LinkSharedPtr link,
-                           boost::optional<double> q = boost::none) const {
-    return isChildLink(link) ? cMpCom(q) : pMcCom(q);
-  }
-
-  /// Return the twist of this link given the other link's twist and
-  /// joint angle.
-  gtsam::Vector6 transformTwistToImpl(
-      const LinkSharedPtr link, boost::optional<double> q = boost::none,
-      boost::optional<double> q_dot = boost::none,
-      boost::optional<gtsam::Vector6> other_twist = boost::none) const {
-    double q_dot_ = q_dot ? *q_dot : 0.0;
-    gtsam::Vector6 other_twist_ =
-        other_twist ? *other_twist : gtsam::Vector6::Zero();
-
-    return transformToImpl(link, q).AdjointMap() * other_twist_ +
-           screwAxis(link) * q_dot_;
-  }
-
-  /// Return joint angle lower limit.
-  double jointLowerLimit() const { return joint_lower_limit_; }
-
-  /// Return joint angle upper limit.
-  double jointUpperLimit() const { return joint_upper_limit_; }
-
-  /// Return joint angle limit threshold.
-  double jointLimitThreshold() const { return joint_limit_threshold_; }
-
-  /// Return joint damping coefficient
-  double dampCoefficient() const { return damping_coeff_; }
-
-  /// Return joint spring coefficient
-  double springCoefficient() const { return spring_coeff_; }
-
-  /// Return joint velocity limit.
-  double velocityLimit() const { return velocity_limit_; }
-
-  /// Return joint velocity limit threshold.
-  double velocityLimitThreshold() const { return velocity_limit_threshold_; }
-
-  /// Return joint acceleration limit.
-  double accelerationLimit() const { return acceleration_limit_; }
-
-  /// Return joint acceleration limit threshold.
-  double accelerationLimitThreshold() const {
-    return acceleration_limit_threshold_;
-  }
-
-  /// Return joint torque limit.
-  double torqueLimit() const { return torque_limit_; }
-
-  /// Return joint torque limit threshold.
-  double torqueLimitThreshold() const { return torque_limit_threshold_; }
-
-  /// Return joint angle factors.
-  gtsam::NonlinearFactorGraph qFactors(size_t t,
-                                       const OptimizerSetting &opt) const {
-    gtsam::NonlinearFactorGraph graph;
-    graph.add(PoseFactor(PoseKey(parent_link_->getID(), t),
-                         PoseKey(child_link_->getID(), t),
-                         JointAngleKey(getID(), t), opt.p_cost_model,
-                         transformTo(child_link_), screwAxis(child_link_)));
-    return graph;
-  }
-
-  /// Return joint vel factors.
-  gtsam::NonlinearFactorGraph vFactors(size_t t,
-                                       const OptimizerSetting &opt) const {
-    gtsam::NonlinearFactorGraph graph;
-    graph.add(TwistFactor(
-        TwistKey(parent_link_->getID(), t), TwistKey(child_link_->getID(), t),
-        JointAngleKey(getID(), t), JointVelKey(getID(), t), opt.v_cost_model,
-        transformTo(child_link_), screwAxis(child_link_)));
-
-    return graph;
-  }
-
-  /// Return joint accel factors.
-  gtsam::NonlinearFactorGraph aFactors(size_t t,
-                                       const OptimizerSetting &opt) const {
-    gtsam::NonlinearFactorGraph graph;
-    graph.add(TwistAccelFactor(
-        TwistKey(child_link_->getID(), t),
-        TwistAccelKey(parent_link_->getID(), t),
-        TwistAccelKey(child_link_->getID(), t), JointAngleKey(getID(), t),
-        JointVelKey(getID(), t), JointAccelKey(getID(), t), opt.a_cost_model,
-        transformTo(child_link_), screwAxis(child_link_)));
-
-    return graph;
-  }
-
-  /// Returns forward dynamics priors on torque
-  gtsam::GaussianFactorGraph linearFDPriors(
-      int t, const JointValues &torques,
-      const OptimizerSetting &opt) const {
-    gtsam::GaussianFactorGraph priors;
-    gtsam::Vector1 rhs;
-    rhs << torques.at<double>(getKey());
-    // TODO(alejandro): use optimizer settings
-    priors.add(TorqueKey(getID(), t), gtsam::I_1x1, rhs,
-               gtsam::noiseModel::Constrained::All(1));
-    return priors;
-  }
-
-  /// Return linearized acceleration factors.
-  gtsam::GaussianFactorGraph linearAFactors(
-      size_t t, const LinkPoses &poses,
-      const LinkTwists &twists,
-      const JointValues &joint_angles,
-      const JointValues &joint_vels,
-      const OptimizerSetting &opt,
-      const boost::optional<gtsam::Vector3> &planar_axis) const {
-    gtsam::GaussianFactorGraph graph;
-
-    const gtsam::Pose3 T_wi1 = poses.at(parent_link_->name());
-    const gtsam::Pose3 T_wi2 = poses.at(child_link_->name());
-    const gtsam::Pose3 T_i2i1 = T_wi2.inverse() * T_wi1;
-    const gtsam::Vector6 V_i2 = twists.at(child_link_->name());
-    const gtsam::Vector6 S_i2_j = screwAxis(child_link_);
-    const double v_j = joint_vels.at<double>(getKey());
-
-    // twist acceleration factor
-    // A_i2 - Ad(T_21) * A_i1 - S_i2_j * a_j = ad(V_i2) * S_i2_j * v_j
-    gtsam::Vector6 rhs_tw = gtsam::Pose3::adjointMap(V_i2) * S_i2_j * v_j;
-    graph.add(TwistAccelKey(child_link_->getID(), t), gtsam::I_6x6,
-              TwistAccelKey(parent_link_->getID(), t), -T_i2i1.AdjointMap(),
-              JointAccelKey(getID(), t), -S_i2_j, rhs_tw,
-              gtsam::noiseModel::Constrained::All(6));
-
-    return graph;
-  }
-
-  /// Return joint dynamics factors.
-  gtsam::NonlinearFactorGraph dynamicsFactors(
-      size_t t, const OptimizerSetting &opt,
-      const boost::optional<gtsam::Vector3> &planar_axis) const {
-    gtsam::NonlinearFactorGraph graph;
-    graph.add(WrenchEquivalenceFactor(
-        WrenchKey(parent_link_->getID(), getID(), t),
-        WrenchKey(child_link_->getID(), getID(), t), JointAngleKey(getID(), t),
-        opt.f_cost_model, transformTo(child_link_), screwAxis(child_link_)));
-    graph.add(TorqueFactor(WrenchKey(child_link_->getID(), getID(), t),
-                           TorqueKey(getID(), t), opt.t_cost_model,
-                           screwAxis(child_link_)));
-    if (planar_axis)
-      graph.add(WrenchPlanarFactor(WrenchKey(child_link_->getID(), getID(), t),
-                                   opt.planar_cost_model, *planar_axis));
-    return graph;
-  }
-
-  /// Return linear dynamics factors.
-  gtsam::GaussianFactorGraph linearDynamicsFactors(
-      size_t t, const LinkPoses &poses,
-      const LinkTwists &twists,
-      const JointValues &joint_angles,
-      const JointValues &joint_vels,
-      const OptimizerSetting &opt,
-      const boost::optional<gtsam::Vector3> &planar_axis) const {
-    gtsam::GaussianFactorGraph graph;
-
-    const gtsam::Pose3 T_wi1 = poses.at(parent_link_->name());
-    const gtsam::Pose3 T_wi2 = poses.at(child_link_->name());
-    const gtsam::Pose3 T_i2i1 = T_wi2.inverse() * T_wi1;
-    // const gtsam::Vector6 V_i2 = twists.at(child_link_->name());
-    const gtsam::Vector6 S_i2_j = screwAxis(child_link_);
-
-    // torque factor
-    // S_i_j^T * F_i_j - tau = 0
-    gtsam::Vector1 rhs_torque = gtsam::Vector1::Zero();
-    graph.add(WrenchKey(child_link_->getID(), getID(), t), S_i2_j.transpose(),
-              TorqueKey(getID(), t), -gtsam::I_1x1, rhs_torque,
-              gtsam::noiseModel::Constrained::All(1));
-
-    // wrench equivalence factor
-    // F_i1_j + Ad(T_i2i1)^T F_i2_j = 0
-    gtsam::Vector6 rhs_weq = gtsam::Vector6::Zero();
-    graph.add(WrenchKey(parent_link_->getID(), getID(), t), gtsam::I_6x6,
-              WrenchKey(child_link_->getID(), getID(), t),
-              T_i2i1.AdjointMap().transpose(), rhs_weq,
-              gtsam::noiseModel::Constrained::All(6));
-
-    // wrench planar factor
-    if (planar_axis) {
-      gtsam::Matrix36 J_wrench = getPlanarJacobian(*planar_axis);
-      graph.add(WrenchKey(child_link_->getID(), getID(), t), J_wrench,
-                gtsam::Vector3::Zero(), gtsam::noiseModel::Constrained::All(3));
-    }
-
-    return graph;
-  }
-
-  /// Return joint limit factors.
-  gtsam::NonlinearFactorGraph jointLimitFactors(size_t t,
-                                                const OptimizerSetting &opt) const {
-    gtsam::NonlinearFactorGraph graph;
-    // Add joint angle limit factor.
-    graph.add(JointLimitFactor(JointAngleKey(getID(), t), opt.jl_cost_model,
-                               jointLowerLimit(), jointUpperLimit(),
-                               jointLimitThreshold()));
-
-    // Add joint velocity limit factors.
-    graph.add(JointLimitFactor(JointVelKey(getID(), t), opt.jl_cost_model,
-                               -velocityLimit(), velocityLimit(),
-                               velocityLimitThreshold()));
-
-    // Add joint acceleration limit factors.
-    graph.add(JointLimitFactor(JointAccelKey(getID(), t), opt.jl_cost_model,
-                               -accelerationLimit(), accelerationLimit(),
-                               accelerationLimitThreshold()));
-
-    // Add joint torque limit factors.
-    graph.add(JointLimitFactor(TorqueKey(getID(), t), opt.jl_cost_model,
-                               -torqueLimit(), torqueLimit(),
-                               torqueLimitThreshold()));
-    return graph;
-  }
-=======
           sdf_joint,
           parameters.jointEffortType, parameters.springCoefficient,
           parameters.jointLimitThreshold, parameters.velocityLimitThreshold,
@@ -399,7 +97,6 @@
 
   /// Return jointType for use in reconstructing robot from Parameters.
   JointType jointType() const { return JointType::Prismatic; }
->>>>>>> c909e56e
 };
 
 }  // namespace gtdynamics
