/* ----------------------------------------------------------------------------
 * GTDynamics Copyright 2020, Georgia Tech Research Corporation,
 * Atlanta, Georgia 30332-0415
 * All Rights Reserved
 * See LICENSE for the license information
 * -------------------------------------------------------------------------- */

/**
 * @file  PrismaticJoint.h
 * @brief Representation of a prismatic robot joint.
 * @author Frank Dellaert
 * @author Mandy Xie
 * @author Alejandro Escontrela
 * @author Yetong Zhang
 * @author Gerry Chen
 */

#ifndef GTDYNAMICS_UNIVERSAL_ROBOT_PRISMATICJOINT_H_
#define GTDYNAMICS_UNIVERSAL_ROBOT_PRISMATICJOINT_H_

#include <map>
#include <string>

#include "gtdynamics/factors/JointLimitFactor.h"
#include "gtdynamics/factors/PoseFactor.h"
#include "gtdynamics/factors/TorqueFactor.h"
#include "gtdynamics/factors/TwistAccelFactor.h"
#include "gtdynamics/factors/TwistFactor.h"
#include "gtdynamics/factors/WrenchEquivalenceFactor.h"
#include "gtdynamics/factors/WrenchPlanarFactor.h"
#include "gtdynamics/universal_robot/Joint.h"
#include "gtdynamics/utils/utils.h"

namespace gtdynamics {
<<<<<<< HEAD
class PrismaticJoint : public JointType<double> {
=======
/**
 * @class Prismatic is an implementation of the abstract Joint class
 *  which represents a prismatic joint and contains all necessary factor
 *  construction methods.
 */
class PrismaticJoint : public Joint {
>>>>>>> c44ffaba
 protected:
  char joint_type_;
  JointEffortType jointEffortType_;
  gtsam::Vector3 axis_;

  // Joint limit parameters.
  double joint_lower_limit_;
  double joint_upper_limit_;
  double joint_limit_threshold_;

  double damping_coeff_;
  double spring_coeff_;

  double velocity_limit_;
  double velocity_limit_threshold_;

  double acceleration_limit_;
  double acceleration_limit_threshold_;

  double torque_limit_;
  double torque_limit_threshold_;

  // Screw axis in parent and child COM frames.
  gtsam::Vector6 pScrewAxis_;
  gtsam::Vector6 cScrewAxis_;

  /// Return transform of child link com frame w.r.t parent link com frame
  gtsam::Pose3 pMcCom(boost::optional<double> q = boost::none) const {
    if (q)
      return pMccom_ * gtsam::Pose3::Expmap(cScrewAxis_ * (*q));
    else
      return pMccom_;
  }

  /// Return transform of parent link com frame w.r.t child link com frame
  gtsam::Pose3 cMpCom(boost::optional<double> q = boost::none) const {
    if (q)
      // return gtsam::Pose3::Expmap(screwAxis_ * (*q)).inverse() *
      //        (pMccom_.inverse());
      return pMccom_.inverse() * gtsam::Pose3::Expmap(pScrewAxis_ * (*q));
    else
      return pMccom_.inverse();
  }

  /// Return the joint axis. Rotational axis for revolute and translation
  /// direction for prismatic in the joint frame.
  const gtsam::Vector3 &axis() const { return axis_; }

  void setScrewAxis() {
    gtsam::Rot3 pcomRj = jTpcom_.rotation().inverse();
    gtsam::Rot3 ccomRj = jTccom_.rotation().inverse();

    pScrewAxis_ << 0, 0, 0, pcomRj * -axis_;
    cScrewAxis_ << 0, 0, 0, ccomRj * axis_;
  }

 public:
  /**
   * @brief Create PrismaticJoint from a sdf::Joint instance.
   *
   * @param[in] sdf_joint                  sdf::Joint object.
   * @param[in] joint_effort_type          Joint effort type.
   * @param[in] springCoefficient          Spring coefficient.
   * @param[in] jointLimitThreshold        Joint angle limit threshold.
   * @param[in] velocityLimitThreshold     Joint velocity limit threshold.
   * @param[in] accelerationLimit          Joint acceleration limit.
   * @param[in] accelerationLimitThreshold Joint Acceleration limit threshold.
   * @param[in] torqueLimitThreshold       Joint torque limit threshold.
   * @param[in] parent_link                Shared pointer to the parent Link.
   * @param[in] child_link                 Shared pointer to the child Link.
   */
  PrismaticJoint(const sdf::Joint &sdf_joint, JointEffortType joint_effort_type,
                 double springCoefficient, double jointLimitThreshold,
                 double velocityLimitThreshold, double accelerationLimit,
                 double accelerationLimitThreshold, double torqueLimitThreshold,
                 LinkSharedPtr parent_link, LinkSharedPtr child_link)
      : JointType<double>(sdf_joint, parent_link, child_link),
        jointEffortType_(joint_effort_type),
        axis_(gtsam::Vector3(sdf_joint.Axis()->Xyz()[0],
                             sdf_joint.Axis()->Xyz()[1],
                             sdf_joint.Axis()->Xyz()[2])),
        joint_lower_limit_(sdf_joint.Axis()->Lower()),
        joint_upper_limit_(sdf_joint.Axis()->Upper()),
        joint_limit_threshold_(jointLimitThreshold),
        damping_coeff_(sdf_joint.Axis()->Damping()),
        spring_coeff_(springCoefficient),
        velocity_limit_(sdf_joint.Axis()->MaxVelocity()),
        velocity_limit_threshold_(velocityLimitThreshold),
        acceleration_limit_(accelerationLimit),
        acceleration_limit_threshold_(accelerationLimitThreshold),
        torque_limit_(sdf_joint.Axis()->Effort()),
        torque_limit_threshold_(torqueLimitThreshold) {
    setScrewAxis();
  }

  /** Construct joint using sdf::Joint instance and joint parameters. */
  PrismaticJoint(const sdf::Joint &sdf_joint,
                 const gtdynamics::JointParams &jps,
                 LinkSharedPtr parent_link, LinkSharedPtr child_link)
      : PrismaticJoint(
          sdf_joint, jps.jointEffortType, jps.springCoefficient,
          jps.jointLimitThreshold, jps.velocityLimitThreshold,
          jps.accelerationLimit, jps.accelerationLimitThreshold,
          jps.torqueLimitThreshold, parent_link, child_link) {}

  /** constructor using JointParams */
  explicit PrismaticJoint(const Params &params)
      : JointType<double>(params),
        joint_type_(params.joint_type),
        jointEffortType_(params.effort_type),
        axis_(params.axis),
        joint_lower_limit_(params.joint_lower_limit),
        joint_upper_limit_(params.joint_upper_limit),
        joint_limit_threshold_(params.joint_limit_threshold) {
    setScrewAxis();
  }

  /// Return jointType
  char jointType() const { return 'P'; }

  /// Return joint effort type
  JointEffortType jointEffortType() const { return jointEffortType_; }

  /// Return screw axis expressed in the specified link frame
  const gtsam::Vector6 &screwAxis(const LinkSharedPtr link) const {
    return isChildLink(link) ? cScrewAxis_ : pScrewAxis_;
  }

  /// Return the transform from this link com to the other link com frame
  gtsam::Pose3 transformFromImpl(const LinkSharedPtr link,
                             boost::optional<double> q = boost::none) const {
    return isChildLink(link) ? pMcCom(q) : cMpCom(q);
  }

  /// Return the twist of the other link given this link's twist and
  /// joint angle.
  gtsam::Vector6 transformTwistFromImpl(
      const LinkSharedPtr link, boost::optional<double> q,
      boost::optional<double> q_dot,
      boost::optional<gtsam::Vector6> this_twist) const {
    double q_dot_ = q_dot ? *q_dot : 0.0;
    gtsam::Vector6 this_twist_ =
        this_twist ? *this_twist : gtsam::Vector6::Zero();

    return transformFromImpl(link, q).AdjointMap() * this_twist_ +
           screwAxis(otherLink(link)) * q_dot_;
  }

  /// Return the transform from the other link com to this link com frame
  gtsam::Pose3 transformToImpl(const LinkSharedPtr link,
                           boost::optional<double> q = boost::none) const {
    return isChildLink(link) ? cMpCom(q) : pMcCom(q);
  }

  /// Return the twist of this link given the other link's twist and
  /// joint angle.
  gtsam::Vector6 transformTwistToImpl(
      const LinkSharedPtr link, boost::optional<double> q = boost::none,
      boost::optional<double> q_dot = boost::none,
      boost::optional<gtsam::Vector6> other_twist = boost::none) const {
    double q_dot_ = q_dot ? *q_dot : 0.0;
    gtsam::Vector6 other_twist_ =
        other_twist ? *other_twist : gtsam::Vector6::Zero();

    return transformToImpl(link, q).AdjointMap() * other_twist_ +
           screwAxis(link) * q_dot_;
  }

  /// Return joint angle lower limit.
  double jointLowerLimit() const { return joint_lower_limit_; }

  /// Return joint angle upper limit.
  double jointUpperLimit() const { return joint_upper_limit_; }

  /// Return joint angle limit threshold.
  double jointLimitThreshold() const { return joint_limit_threshold_; }

  /// Return joint damping coefficient
  double dampCoefficient() const { return damping_coeff_; }

  /// Return joint spring coefficient
  double springCoefficient() const { return spring_coeff_; }

  /// Return joint velocity limit.
  double velocityLimit() const { return velocity_limit_; }

  /// Return joint velocity limit threshold.
  double velocityLimitThreshold() const { return velocity_limit_threshold_; }

  /// Return joint acceleration limit.
  double accelerationLimit() const { return acceleration_limit_; }

  /// Return joint acceleration limit threshold.
  double accelerationLimitThreshold() const {
    return acceleration_limit_threshold_;
  }

  /// Return joint torque limit.
  double torqueLimit() const { return torque_limit_; }

  /// Return joint torque limit threshold.
  double torqueLimitThreshold() const { return torque_limit_threshold_; }

  /// Return joint angle factors.
  gtsam::NonlinearFactorGraph qFactors(size_t t,
                                       const OptimizerSetting &opt) const {
    gtsam::NonlinearFactorGraph graph;
    graph.add(PoseFactor(PoseKey(parent_link_->getID(), t),
                         PoseKey(child_link_->getID(), t),
                         JointAngleKey(getID(), t), opt.p_cost_model,
                         transformTo(child_link_), screwAxis(child_link_)));
    return graph;
  }

  /// Return joint vel factors.
  gtsam::NonlinearFactorGraph vFactors(size_t t,
                                       const OptimizerSetting &opt) const {
    gtsam::NonlinearFactorGraph graph;
    graph.add(TwistFactor(
        TwistKey(parent_link_->getID(), t), TwistKey(child_link_->getID(), t),
        JointAngleKey(getID(), t), JointVelKey(getID(), t), opt.v_cost_model,
        transformTo(child_link_), screwAxis(child_link_)));

    return graph;
  }

  /// Return joint accel factors.
  gtsam::NonlinearFactorGraph aFactors(size_t t,
                                       const OptimizerSetting &opt) const {
    gtsam::NonlinearFactorGraph graph;
    graph.add(TwistAccelFactor(
        TwistKey(child_link_->getID(), t),
        TwistAccelKey(parent_link_->getID(), t),
        TwistAccelKey(child_link_->getID(), t), JointAngleKey(getID(), t),
        JointVelKey(getID(), t), JointAccelKey(getID(), t), opt.a_cost_model,
        transformTo(child_link_), screwAxis(child_link_)));

    return graph;
  }

<<<<<<< HEAD
  gtsam::GaussianFactorGraph linearFDPriors(
      int t, const JointValues &torques,
      const OptimizerSetting &opt) const {
    gtsam::GaussianFactorGraph priors;
    gtsam::Vector1 rhs;
    rhs << torques.at<double>(getKey());
    // TODO(alejandro): use optimizer settings
    priors.add(TorqueKey(getID(), t), gtsam::I_1x1, rhs,
               gtsam::noiseModel::Constrained::All(1));
    return priors;
  }

  gtsam::GaussianFactorGraph linearAFactors(
      const int &t, const LinkPoses &poses,
      const LinkTwists &twists,
      const JointValues &joint_angles,
      const JointValues &joint_vels,
=======
  /// Return linearized acceleration factors.
  gtsam::GaussianFactorGraph linearAFactors(
      size_t t, const std::map<std::string, gtsam::Pose3> &poses,
      const std::map<std::string, gtsam::Vector6> &twists,
      const std::map<std::string, double> &joint_angles,
      const std::map<std::string, double> &joint_vels,
>>>>>>> c44ffaba
      const OptimizerSetting &opt,
      const boost::optional<gtsam::Vector3> &planar_axis) const {
    gtsam::GaussianFactorGraph graph;

    const gtsam::Pose3 T_wi1 = poses.at(parent_link_->name());
    const gtsam::Pose3 T_wi2 = poses.at(child_link_->name());
    const gtsam::Pose3 T_i2i1 = T_wi2.inverse() * T_wi1;
    const gtsam::Vector6 V_i2 = twists.at(child_link_->name());
    const gtsam::Vector6 S_i2_j = screwAxis(child_link_);
    const double v_j = joint_vels.at<double>(getKey());

    // twist acceleration factor
    // A_i2 - Ad(T_21) * A_i1 - S_i2_j * a_j = ad(V_i2) * S_i2_j * v_j
    gtsam::Vector6 rhs_tw = gtsam::Pose3::adjointMap(V_i2) * S_i2_j * v_j;
    graph.add(TwistAccelKey(child_link_->getID(), t), gtsam::I_6x6,
              TwistAccelKey(parent_link_->getID(), t), -T_i2i1.AdjointMap(),
              JointAccelKey(getID(), t), -S_i2_j, rhs_tw,
              gtsam::noiseModel::Constrained::All(6));

    return graph;
  }

  /// Return joint dynamics factors.
  gtsam::NonlinearFactorGraph dynamicsFactors(
      size_t t, const OptimizerSetting &opt,
      const boost::optional<gtsam::Vector3> &planar_axis) const {
    gtsam::NonlinearFactorGraph graph;
    graph.add(WrenchEquivalenceFactor(
        WrenchKey(parent_link_->getID(), getID(), t),
        WrenchKey(child_link_->getID(), getID(), t), JointAngleKey(getID(), t),
        opt.f_cost_model, transformTo(child_link_), screwAxis(child_link_)));
    graph.add(TorqueFactor(WrenchKey(child_link_->getID(), getID(), t),
                           TorqueKey(getID(), t), opt.t_cost_model,
                           screwAxis(child_link_)));
    if (planar_axis)
      graph.add(WrenchPlanarFactor(WrenchKey(child_link_->getID(), getID(), t),
                                   opt.planar_cost_model, *planar_axis));
    return graph;
  }

  /// Return linear dynamics factors.
  gtsam::GaussianFactorGraph linearDynamicsFactors(
<<<<<<< HEAD
      const int &t, const LinkPoses &poses,
      const LinkTwists &twists,
      const JointValues &joint_angles,
      const JointValues &joint_vels,
=======
      size_t t, const std::map<std::string, gtsam::Pose3> &poses,
      const std::map<std::string, gtsam::Vector6> &twists,
      const std::map<std::string, double> &joint_angles,
      const std::map<std::string, double> &joint_vels,
>>>>>>> c44ffaba
      const OptimizerSetting &opt,
      const boost::optional<gtsam::Vector3> &planar_axis) const {
    gtsam::GaussianFactorGraph graph;

    const gtsam::Pose3 T_wi1 = poses.at(parent_link_->name());
    const gtsam::Pose3 T_wi2 = poses.at(child_link_->name());
    const gtsam::Pose3 T_i2i1 = T_wi2.inverse() * T_wi1;
    // const gtsam::Vector6 V_i2 = twists.at(child_link_->name());
    const gtsam::Vector6 S_i2_j = screwAxis(child_link_);

    // torque factor
    // S_i_j^T * F_i_j - tau = 0
    gtsam::Vector1 rhs_torque = gtsam::Vector1::Zero();
    graph.add(WrenchKey(child_link_->getID(), getID(), t), S_i2_j.transpose(),
              TorqueKey(getID(), t), -gtsam::I_1x1, rhs_torque,
              gtsam::noiseModel::Constrained::All(1));

    // wrench equivalence factor
    // F_i1_j + Ad(T_i2i1)^T F_i2_j = 0
    gtsam::Vector6 rhs_weq = gtsam::Vector6::Zero();
    graph.add(WrenchKey(parent_link_->getID(), getID(), t), gtsam::I_6x6,
              WrenchKey(child_link_->getID(), getID(), t),
              T_i2i1.AdjointMap().transpose(), rhs_weq,
              gtsam::noiseModel::Constrained::All(6));

    // wrench planar factor
    if (planar_axis) {
      gtsam::Matrix36 J_wrench = getPlanarJacobian(*planar_axis);
      graph.add(WrenchKey(child_link_->getID(), getID(), t), J_wrench,
                gtsam::Vector3::Zero(), gtsam::noiseModel::Constrained::All(3));
    }

    return graph;
  }

  /// Return joint limit factors.
  gtsam::NonlinearFactorGraph jointLimitFactors(size_t t,
                                                const OptimizerSetting &opt) {
    gtsam::NonlinearFactorGraph graph;
    // Add joint angle limit factor.
    graph.add(JointLimitFactor(JointAngleKey(getID(), t), opt.jl_cost_model,
                               jointLowerLimit(), jointUpperLimit(),
                               jointLimitThreshold()));

    // Add joint velocity limit factors.
    graph.add(JointLimitFactor(JointVelKey(getID(), t), opt.jl_cost_model,
                               -velocityLimit(), velocityLimit(),
                               velocityLimitThreshold()));

    // Add joint acceleration limit factors.
    graph.add(JointLimitFactor(JointAccelKey(getID(), t), opt.jl_cost_model,
                               -accelerationLimit(), accelerationLimit(),
                               accelerationLimitThreshold()));

    // Add joint torque limit factors.
    graph.add(JointLimitFactor(TorqueKey(getID(), t), opt.jl_cost_model,
                               -torqueLimit(), torqueLimit(),
                               torqueLimitThreshold()));
    return graph;
  }
};
}  // namespace gtdynamics

#endif  // GTDYNAMICS_UNIVERSAL_ROBOT_PRISMATICJOINT_H_<|MERGE_RESOLUTION|>--- conflicted
+++ resolved
@@ -32,16 +32,12 @@
 #include "gtdynamics/utils/utils.h"
 
 namespace gtdynamics {
-<<<<<<< HEAD
-class PrismaticJoint : public JointType<double> {
-=======
 /**
- * @class Prismatic is an implementation of the abstract Joint class
+ * @class Prismatic is an implementation of the abstract typed JointType class
  *  which represents a prismatic joint and contains all necessary factor
  *  construction methods.
  */
-class PrismaticJoint : public Joint {
->>>>>>> c44ffaba
+class PrismaticJoint : public JointType<double> {
  protected:
   char joint_type_;
   JointEffortType jointEffortType_;
@@ -282,7 +278,7 @@
     return graph;
   }
 
-<<<<<<< HEAD
+  /// Returns forward dynamics priors on torque
   gtsam::GaussianFactorGraph linearFDPriors(
       int t, const JointValues &torques,
       const OptimizerSetting &opt) const {
@@ -295,19 +291,12 @@
     return priors;
   }
 
+  /// Return linearized acceleration factors.
   gtsam::GaussianFactorGraph linearAFactors(
-      const int &t, const LinkPoses &poses,
+      size_t t, const LinkPoses &poses,
       const LinkTwists &twists,
       const JointValues &joint_angles,
       const JointValues &joint_vels,
-=======
-  /// Return linearized acceleration factors.
-  gtsam::GaussianFactorGraph linearAFactors(
-      size_t t, const std::map<std::string, gtsam::Pose3> &poses,
-      const std::map<std::string, gtsam::Vector6> &twists,
-      const std::map<std::string, double> &joint_angles,
-      const std::map<std::string, double> &joint_vels,
->>>>>>> c44ffaba
       const OptimizerSetting &opt,
       const boost::optional<gtsam::Vector3> &planar_axis) const {
     gtsam::GaussianFactorGraph graph;
@@ -350,17 +339,10 @@
 
   /// Return linear dynamics factors.
   gtsam::GaussianFactorGraph linearDynamicsFactors(
-<<<<<<< HEAD
-      const int &t, const LinkPoses &poses,
+      size_t t, const LinkPoses &poses,
       const LinkTwists &twists,
       const JointValues &joint_angles,
       const JointValues &joint_vels,
-=======
-      size_t t, const std::map<std::string, gtsam::Pose3> &poses,
-      const std::map<std::string, gtsam::Vector6> &twists,
-      const std::map<std::string, double> &joint_angles,
-      const std::map<std::string, double> &joint_vels,
->>>>>>> c44ffaba
       const OptimizerSetting &opt,
       const boost::optional<gtsam::Vector3> &planar_axis) const {
     gtsam::GaussianFactorGraph graph;
