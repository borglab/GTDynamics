/* ----------------------------------------------------------------------------
 * GTDynamics Copyright 2020, Georgia Tech Research Corporation,
 * Atlanta, Georgia 30332-0415
 * All Rights Reserved
 * See LICENSE for the license information
 * -------------------------------------------------------------------------- */

/**
 * @file  ScrewJointBase.h
 * @brief Representation of screw-type robot joints. Revolute, Prismatic, and
 *  Screw subclasses
 * @author Frank Dellaert
 * @author Mandy Xie
 * @author Alejandro Escontrela
 * @author Yetong Zhang
 * @author Stephanie McCormick
 * @author Gerry Chen
 */

#ifndef GTDYNAMICS_UNIVERSAL_ROBOT_SCREWJOINTBASE_H_
#define GTDYNAMICS_UNIVERSAL_ROBOT_SCREWJOINTBASE_H_

#include "gtdynamics/factors/JointLimitFactor.h"
#include "gtdynamics/universal_robot/JointTyped.h"
#include "gtdynamics/utils/utils.h"

#include <cmath>
#include <map>
#include <string>

namespace gtdynamics {
/**
 * @class ScrewJointBase is an implementation of the abstract Joint class
 *  which represents a screw-type joint and contains all necessary factor
 *  construction methods.
 *  It is the base class for RevoluteJoint, PrismaticJoint, and ScrewJoint.
 */
<<<<<<< HEAD
class ScrewJointBase : public JointTyped {
 public:
  /**
   * This struct contains all parameters needed to construct a joint.
   * TODO (stephanie): Make sure all parameters have meaningful default values.
   */
  struct Parameters {
    JointEffortType effort_type = JointEffortType::Actuated;

    //TODO (stephanie): replace these three parameters with ScalarLimit struct.
    double joint_lower_limit;
    double joint_upper_limit;
    double joint_limit_threshold = 0.0;

    double velocity_limit;
    double velocity_limit_threshold = 0.0;
    double acceleration_limit = 10000;
    double acceleration_limit_threshold = 0.0;
    double torque_limit;
    double torque_limit_threshold = 0.0;
    double damping_coefficient;
    double spring_coefficient = 0.0;
  };
=======
class ScrewJointBase : public Joint {
  using Pose3 = gtsam::Pose3;
>>>>>>> e670388a

 protected:
  gtsam::Vector3 axis_;

  // Screw axis in parent and child COM frames.
  gtsam::Vector6 pScrewAxis_;
  gtsam::Vector6 cScrewAxis_;

  /// Return transform of child link com frame w.r.t parent link com frame
  Pose3 pMcCom(boost::optional<double> q = boost::none,
               gtsam::OptionalJacobian<6, 1> pMc_H_q = boost::none) const {
    if (pMc_H_q) {
      // For reference:
      // pMc = jMi * exp([S]q)
      // pMc_H_q = pMc_H_exp * exp_H_q
      //         = pMc_H_exp * exp_H_Sq * Sq_pMc_H_q
      //         = pMc_H_exp * exp_H_Sq * [S]
      gtsam::Matrix6 pMc_H_exp, exp_H_Sq;
      gtsam::Vector6 Sq = q ? static_cast<gtsam::Vector6>(cScrewAxis_ * *q) :
                              gtsam::Vector6::Zero();
      Pose3 exp = Pose3::Expmap(Sq, exp_H_Sq);
      Pose3 pMc = pMccom_.compose(exp, boost::none, pMc_H_exp);
      *pMc_H_q = pMc_H_exp * exp_H_Sq * cScrewAxis_;
      return pMc;
    } else {
      return q ? pMccom_ * Pose3::Expmap(cScrewAxis_ * (*q)) : pMccom_;
    }
  }

  /// Return transform of parent link com frame w.r.t child link com frame
  Pose3 cMpCom(boost::optional<double> q = boost::none,
               gtsam::OptionalJacobian<6, 1> cMp_H_q = boost::none) const {
    if (cMp_H_q) {
      // For reference:
      // cMp = inverse(pMc(q))
      // cMp_H_q = cMp_H_pMc * pMc_H_q
      gtsam::Matrix6 cMp_H_pMc;
      gtsam::Vector6 pMc_H_q;
      Pose3 pMc = pMcCom(q, pMc_H_q);      // pMc(q)    ->  pMc_H_q
      Pose3 cMp = pMc.inverse(cMp_H_pMc);  // cMp(pMc)  ->  cMp_H_pMc
      *cMp_H_q = cMp_H_pMc * pMc_H_q;
      return cMp;
    } else {
      return pMcCom(q).inverse();
    }
  }

  /// Return the joint axis in the joint frame. Rotational axis for revolute and
  /// translation direction for prismatic in the joint frame.
  const gtsam::Vector3 &axis() const { return axis_; }

 public:
  /** constructor using Parameters, joint name, wTj, screw axes, and parent
   * and child links. */
  ScrewJointBase(const std::string &name, const gtsam::Pose3 &wTj,
                 const LinkSharedPtr &parent_link,
                 const LinkSharedPtr &child_link, const Parameters &parameters,
                 const gtsam::Vector3 &axis, const gtsam::Vector6 &jScrewAxis)
<<<<<<< HEAD
      : JointTyped(name, wTj, parent_link, child_link),
        parameters_(parameters),
=======
      : Joint(name, wTj, parent_link, child_link, parameters),
>>>>>>> e670388a
        axis_(axis),
        pScrewAxis_(-jTpcom_.inverse().AdjointMap() * jScrewAxis),
        cScrewAxis_(jTccom_.inverse().AdjointMap() * jScrewAxis) {}

  /// Return screw axis expressed in the specified link frame
  const gtsam::Vector6 screwAxis(const LinkSharedPtr &link) const {
    return isChildLink(link) ? cScrewAxis_ : pScrewAxis_;
  }

  // inherit overloads
  using JointTyped::transformTo;
  using JointTyped::transformTwistTo;
  using JointTyped::transformTwistAccelTo;

  /// Return the transform from the other link com to this link com frame
  Pose3 transformTo(
      const LinkSharedPtr &link, boost::optional<double> q = boost::none,
      gtsam::OptionalJacobian<6, 1> H_q = boost::none) const override {
    return isChildLink(link) ? cMpCom(q, H_q) : pMcCom(q, H_q);
  }

  /// Return the twist of this link given the other link's twist and
  /// joint angle.
  gtsam::Vector6 transformTwistTo(
      const LinkSharedPtr &link, boost::optional<double> q = boost::none,
      boost::optional<double> q_dot = boost::none,
      boost::optional<gtsam::Vector6> other_twist = boost::none,
      gtsam::OptionalJacobian<6, 1> H_q = boost::none,
      gtsam::OptionalJacobian<6, 1> H_q_dot = boost::none,
      gtsam::OptionalJacobian<6, 6> H_other_twist =
          boost::none) const override {
    double q_ = q ? *q : 0.0;
    double q_dot_ = q_dot ? *q_dot : 0.0;
    gtsam::Vector6 other_twist_ =
        other_twist ? *other_twist : gtsam::Vector6::Zero();

    // i = other link
    // j = this link
    auto this_ad_other = transformTo(link, q_).AdjointMap();

    if (H_q) {
      *H_q = AdjointMapJacobianQ(q_, transformTo(link), screwAxis(link)) *
             other_twist_;
    }
    if (H_q_dot) {
      *H_q_dot = screwAxis(link);
    }
    if (H_other_twist) {
      *H_other_twist = this_ad_other;
    }

    return this_ad_other * other_twist_ +
           screwAxis(link) * q_dot_;
  }

<<<<<<< HEAD
  /// Return the twist acceleration of this link given the other link's twist
  /// acceleration, twist, and joint angle and this link's twist.
  gtsam::Vector6 transformTwistAccelTo(
      const LinkSharedPtr &link, boost::optional<double> q = boost::none,
      boost::optional<double> q_dot = boost::none,
      boost::optional<double> q_ddot = boost::none,
      boost::optional<gtsam::Vector6> this_twist = boost::none,
      boost::optional<gtsam::Vector6> other_twist_accel = boost::none,
      gtsam::OptionalJacobian<6, 1> H_q = boost::none,
      gtsam::OptionalJacobian<6, 1> H_q_dot = boost::none,
      gtsam::OptionalJacobian<6, 1> H_q_ddot = boost::none,
      gtsam::OptionalJacobian<6, 6> H_this_twist = boost::none,
      gtsam::OptionalJacobian<6, 6> H_other_twist_accel =
          boost::none) const override {
    double q_dot_ = q_dot ? *q_dot : 0;
    double q_ddot_ = q_ddot ? *q_ddot : 0;
    gtsam::Vector6 this_twist_ =
        this_twist ? *this_twist : gtsam::Vector6::Zero();
    gtsam::Vector6 other_twist_accel_ =
        other_twist_accel ? *other_twist_accel : gtsam::Vector6::Zero();
    gtsam::Vector6 screw_axis_ = isChildLink(link) ? cScrewAxis_ : pScrewAxis_;

    // i = other link
    // j = this link
    gtsam::Pose3 jTi = transformTo(link, q);

    gtsam::Vector6 this_twist_accel =
        jTi.AdjointMap() * other_twist_accel_ +
        gtsam::Pose3::adjoint(this_twist_, screw_axis_ * q_dot_,
                              H_this_twist) +
        screw_axis_ * q_ddot_;

    if (H_other_twist_accel) {
      *H_other_twist_accel = jTi.AdjointMap();
    }
    if (H_q) {
      *H_q = AdjointMapJacobianQ(q ? *q : 0, transformTo(link), screw_axis_) *
             other_twist_accel_;
    }
    if (H_q_dot) {
      *H_q_dot = gtsam::Pose3::adjointMap(this_twist_) * screw_axis_;
    }
    if (H_q_ddot) {
      *H_q_ddot = screw_axis_;
    }

    return this_twist_accel;
  }

  AngleTangentType transformWrenchToTorque(
      const LinkSharedPtr &link,
      boost::optional<gtsam::Vector6> wrench = boost::none,
      gtsam::OptionalJacobian<1, 6> H_wrench = boost::none) const override {
    auto screw_axis_ = screwAxis(link);
    if (H_wrench) {
      *H_wrench = screw_axis_.transpose();
    }
    return screw_axis_.transpose() *
        (wrench ? *wrench : gtsam::Vector6::Zero());
  }

  gtsam::Matrix6 AdjointMapJacobianJointAngle(const LinkSharedPtr &link,
      boost::optional<double> q = boost::none) const override {
    return AdjointMapJacobianQ(q ? *q : 0, transformTo(link), screwAxis(link));
  }

  /// Return joint angle lower limit.
  double jointLowerLimit() const { return parameters_.joint_lower_limit; }

  /// Return joint angle upper limit.
  double jointUpperLimit() const { return parameters_.joint_upper_limit; }

  /// Return joint angle limit threshold.
  double jointLimitThreshold() const {
    return parameters_.joint_limit_threshold;
  }

  /// Return joint damping coefficient
  double dampCoefficient() const { return parameters_.damping_coefficient; }

  /// Return joint spring coefficient
  double springCoefficient() const { return parameters_.spring_coefficient; }

  /// Return joint velocity limit.
  double velocityLimit() const { return parameters_.velocity_limit; }

  /// Return joint velocity limit threshold.
  double velocityLimitThreshold() const {
    return parameters_.velocity_limit_threshold;
  }

  /// Return joint acceleration limit.
  double accelerationLimit() const { return parameters_.acceleration_limit; }

  /// Return joint acceleration limit threshold.
  double accelerationLimitThreshold() const {
    return parameters_.acceleration_limit_threshold;
  }

  /// Return joint torque limit.
  double torqueLimit() const { return parameters_.torque_limit; }

  /// Return joint torque limit threshold.
  double torqueLimitThreshold() const {
    return parameters_.torque_limit_threshold;
  }

  /// Return forward dynamics priors on torque.
  gtsam::GaussianFactorGraph linearFDPriors(
      size_t t, const std::map<std::string, double> &torques,
      const OptimizerSetting &opt) const override {
    gtsam::GaussianFactorGraph priors;
    gtsam::Vector1 rhs;
    rhs << torques.at(name());
    // TODO(alejandro): use optimizer settings
    priors.add(TorqueKey(getID(), t), gtsam::I_1x1, rhs,
               gtsam::noiseModel::Constrained::All(1));
    return priors;
=======
  /// Return joint angle factors.
  gtsam::NonlinearFactorGraph qFactors(size_t t,
                                       const OptimizerSetting &opt) const {
    gtsam::NonlinearFactorGraph graph;
    graph.emplace_shared<PoseFactor>(
        PoseKey(parent_link_->getID(), t), PoseKey(child_link_->getID(), t),
        JointAngleKey(getID(), t), opt.p_cost_model, transformTo(child_link_),
        screwAxis(child_link_));
    return graph;
  }

  /// Return joint vel factors.
  gtsam::NonlinearFactorGraph vFactors(size_t t,
                                       const OptimizerSetting &opt) const {
    gtsam::NonlinearFactorGraph graph;
    graph.emplace_shared<TwistFactor>(
        TwistKey(parent_link_->getID(), t), TwistKey(child_link_->getID(), t),
        JointAngleKey(getID(), t), JointVelKey(getID(), t), opt.v_cost_model,
        transformTo(child_link_), screwAxis(child_link_));

    return graph;
  }

  /// Return joint accel factors.
  gtsam::NonlinearFactorGraph aFactors(size_t t,
                                       const OptimizerSetting &opt) const {
    gtsam::NonlinearFactorGraph graph;
    graph.emplace_shared<TwistAccelFactor>(
        TwistKey(child_link_->getID(), t),
        TwistAccelKey(parent_link_->getID(), t),
        TwistAccelKey(child_link_->getID(), t), JointAngleKey(getID(), t),
        JointVelKey(getID(), t), JointAccelKey(getID(), t), opt.a_cost_model,
        transformTo(child_link_), screwAxis(child_link_));

    return graph;
>>>>>>> e670388a
  }

  /// Return linearized acceleration factors.
  gtsam::GaussianFactorGraph linearAFactors(
      size_t t, const std::map<std::string, Pose3> &poses,
      const std::map<std::string, gtsam::Vector6> &twists,
      const std::map<std::string, double> &joint_angles,
      const std::map<std::string, double> &joint_vels,
      const OptimizerSetting &opt,
      const boost::optional<gtsam::Vector3> &planar_axis) const override {
    gtsam::GaussianFactorGraph graph;

    const Pose3 T_wi1 = poses.at(parent_link_->name());
    const Pose3 T_wi2 = poses.at(child_link_->name());
    const Pose3 T_i2i1 = T_wi2.inverse() * T_wi1;
    const gtsam::Vector6 V_i2 = twists.at(child_link_->name());
    const gtsam::Vector6 S_i2_j = screwAxis(child_link_);
    const double v_j = joint_vels.at(name());

    // twist acceleration factor
    // A_i2 - Ad(T_21) * A_i1 - S_i2_j * a_j = ad(V_i2) * S_i2_j * v_j
    gtsam::Vector6 rhs_tw = Pose3::adjointMap(V_i2) * S_i2_j * v_j;
    graph.add(TwistAccelKey(child_link_->getID(), t), gtsam::I_6x6,
              TwistAccelKey(parent_link_->getID(), t), -T_i2i1.AdjointMap(),
              JointAccelKey(getID(), t), -S_i2_j, rhs_tw,
              gtsam::noiseModel::Constrained::All(6));

    return graph;
  }

  /// Return linearized dynamics factors.
  gtsam::GaussianFactorGraph linearDynamicsFactors(
      size_t t, const std::map<std::string, Pose3> &poses,
      const std::map<std::string, gtsam::Vector6> &twists,
      const std::map<std::string, double> &joint_angles,
      const std::map<std::string, double> &joint_vels,
      const OptimizerSetting &opt,
      const boost::optional<gtsam::Vector3> &planar_axis) const override {
    gtsam::GaussianFactorGraph graph;

    const Pose3 T_wi1 = poses.at(parent_link_->name());
    const Pose3 T_wi2 = poses.at(child_link_->name());
    const Pose3 T_i2i1 = T_wi2.inverse() * T_wi1;
    // const gtsam::Vector6 V_i2 = twists.at(child_link_->name());
    const gtsam::Vector6 S_i2_j = screwAxis(child_link_);

    // torque factor
    // S_i_j^T * F_i_j - tau = 0
    gtsam::Vector1 rhs_torque = gtsam::Vector1::Zero();
    graph.add(WrenchKey(child_link_->getID(), getID(), t), S_i2_j.transpose(),
              TorqueKey(getID(), t), -gtsam::I_1x1, rhs_torque,
              gtsam::noiseModel::Constrained::All(1));

    // wrench equivalence factor
    // F_i1_j + Ad(T_i2i1)^T F_i2_j = 0
    gtsam::Vector6 rhs_weq = gtsam::Vector6::Zero();
    graph.add(WrenchKey(parent_link_->getID(), getID(), t), gtsam::I_6x6,
              WrenchKey(child_link_->getID(), getID(), t),
              T_i2i1.AdjointMap().transpose(), rhs_weq,
              gtsam::noiseModel::Constrained::All(6));

    // wrench planar factor
    if (planar_axis) {
      gtsam::Matrix36 J_wrench = getPlanarJacobian(*planar_axis);
      graph.add(WrenchKey(child_link_->getID(), getID(), t), J_wrench,
                gtsam::Vector3::Zero(), gtsam::noiseModel::Constrained::All(3));
    }

    return graph;
  }

  /// Return joint limit factors.
  gtsam::NonlinearFactorGraph jointLimitFactors(
      size_t t, const OptimizerSetting &opt) const override {
    gtsam::NonlinearFactorGraph graph;
    auto id = getID();
    // Add joint angle limit factor.
    graph.emplace_shared<JointLimitFactor>(
        JointAngleKey(id, t), opt.jl_cost_model, parameters().scalar_limits.value_lower_limit,
        parameters().scalar_limits.value_upper_limit, parameters().scalar_limits.value_limit_threshold);

    // Add joint velocity limit factors.
    graph.emplace_shared<JointLimitFactor>(
        JointVelKey(id, t), opt.jl_cost_model, -parameters().velocity_limit,
        parameters().velocity_limit, parameters().velocity_limit_threshold);

    // Add joint acceleration limit factors.
    graph.emplace_shared<JointLimitFactor>(
        JointAccelKey(id, t), opt.jl_cost_model, -parameters().acceleration_limit,
        parameters().acceleration_limit, parameters().acceleration_limit_threshold);

    // Add joint torque limit factors.
    graph.emplace_shared<JointLimitFactor>(TorqueKey(id, t), opt.jl_cost_model,
                                           -parameters().torque_limit, parameters().torque_limit,
                                           parameters().torque_limit_threshold);
    return graph;
  }
};

}  // namespace gtdynamics

#endif  // GTDYNAMICS_UNIVERSAL_ROBOT_SCREWJOINTBASE_H_<|MERGE_RESOLUTION|>--- conflicted
+++ resolved
@@ -35,34 +35,8 @@
  *  construction methods.
  *  It is the base class for RevoluteJoint, PrismaticJoint, and ScrewJoint.
  */
-<<<<<<< HEAD
 class ScrewJointBase : public JointTyped {
- public:
-  /**
-   * This struct contains all parameters needed to construct a joint.
-   * TODO (stephanie): Make sure all parameters have meaningful default values.
-   */
-  struct Parameters {
-    JointEffortType effort_type = JointEffortType::Actuated;
-
-    //TODO (stephanie): replace these three parameters with ScalarLimit struct.
-    double joint_lower_limit;
-    double joint_upper_limit;
-    double joint_limit_threshold = 0.0;
-
-    double velocity_limit;
-    double velocity_limit_threshold = 0.0;
-    double acceleration_limit = 10000;
-    double acceleration_limit_threshold = 0.0;
-    double torque_limit;
-    double torque_limit_threshold = 0.0;
-    double damping_coefficient;
-    double spring_coefficient = 0.0;
-  };
-=======
-class ScrewJointBase : public Joint {
   using Pose3 = gtsam::Pose3;
->>>>>>> e670388a
 
  protected:
   gtsam::Vector3 axis_;
@@ -121,12 +95,7 @@
                  const LinkSharedPtr &parent_link,
                  const LinkSharedPtr &child_link, const Parameters &parameters,
                  const gtsam::Vector3 &axis, const gtsam::Vector6 &jScrewAxis)
-<<<<<<< HEAD
-      : JointTyped(name, wTj, parent_link, child_link),
-        parameters_(parameters),
-=======
-      : Joint(name, wTj, parent_link, child_link, parameters),
->>>>>>> e670388a
+      : JointTyped(name, wTj, parent_link, child_link, parameters),
         axis_(axis),
         pScrewAxis_(-jTpcom_.inverse().AdjointMap() * jScrewAxis),
         cScrewAxis_(jTccom_.inverse().AdjointMap() * jScrewAxis) {}
@@ -135,6 +104,9 @@
   const gtsam::Vector6 screwAxis(const LinkSharedPtr &link) const {
     return isChildLink(link) ? cScrewAxis_ : pScrewAxis_;
   }
+
+  /// Return joint type for use in reconstructing robot from Parameters.
+  Type type() const override { return Type::ScrewAxis; }
 
   // inherit overloads
   using JointTyped::transformTo;
@@ -182,7 +154,6 @@
            screwAxis(link) * q_dot_;
   }
 
-<<<<<<< HEAD
   /// Return the twist acceleration of this link given the other link's twist
   /// acceleration, twist, and joint angle and this link's twist.
   gtsam::Vector6 transformTwistAccelTo(
@@ -250,14 +221,18 @@
   }
 
   /// Return joint angle lower limit.
-  double jointLowerLimit() const { return parameters_.joint_lower_limit; }
+  double jointLowerLimit() const {
+    return parameters_.scalar_limits.value_lower_limit;
+  }
 
   /// Return joint angle upper limit.
-  double jointUpperLimit() const { return parameters_.joint_upper_limit; }
+  double jointUpperLimit() const {
+    return parameters_.scalar_limits.value_upper_limit;
+  }
 
   /// Return joint angle limit threshold.
   double jointLimitThreshold() const {
-    return parameters_.joint_limit_threshold;
+    return parameters_.scalar_limits.value_limit_threshold;
   }
 
   /// Return joint damping coefficient
@@ -301,43 +276,6 @@
     priors.add(TorqueKey(getID(), t), gtsam::I_1x1, rhs,
                gtsam::noiseModel::Constrained::All(1));
     return priors;
-=======
-  /// Return joint angle factors.
-  gtsam::NonlinearFactorGraph qFactors(size_t t,
-                                       const OptimizerSetting &opt) const {
-    gtsam::NonlinearFactorGraph graph;
-    graph.emplace_shared<PoseFactor>(
-        PoseKey(parent_link_->getID(), t), PoseKey(child_link_->getID(), t),
-        JointAngleKey(getID(), t), opt.p_cost_model, transformTo(child_link_),
-        screwAxis(child_link_));
-    return graph;
-  }
-
-  /// Return joint vel factors.
-  gtsam::NonlinearFactorGraph vFactors(size_t t,
-                                       const OptimizerSetting &opt) const {
-    gtsam::NonlinearFactorGraph graph;
-    graph.emplace_shared<TwistFactor>(
-        TwistKey(parent_link_->getID(), t), TwistKey(child_link_->getID(), t),
-        JointAngleKey(getID(), t), JointVelKey(getID(), t), opt.v_cost_model,
-        transformTo(child_link_), screwAxis(child_link_));
-
-    return graph;
-  }
-
-  /// Return joint accel factors.
-  gtsam::NonlinearFactorGraph aFactors(size_t t,
-                                       const OptimizerSetting &opt) const {
-    gtsam::NonlinearFactorGraph graph;
-    graph.emplace_shared<TwistAccelFactor>(
-        TwistKey(child_link_->getID(), t),
-        TwistAccelKey(parent_link_->getID(), t),
-        TwistAccelKey(child_link_->getID(), t), JointAngleKey(getID(), t),
-        JointVelKey(getID(), t), JointAccelKey(getID(), t), opt.a_cost_model,
-        transformTo(child_link_), screwAxis(child_link_));
-
-    return graph;
->>>>>>> e670388a
   }
 
   /// Return linearized acceleration factors.
