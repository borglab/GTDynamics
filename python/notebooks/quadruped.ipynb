--- conflicted
+++ resolved
@@ -1,13 +1,4 @@
 {
-<<<<<<< HEAD
- "cells": [
-  {
-   "cell_type": "markdown",
-   "metadata": {},
-   "source": [
-    "# Quadruped Walking"
-   ]
-=======
  "metadata": {
   "language_info": {
    "codemirror_mode": {
@@ -39,16 +30,10 @@
     "# Quadruped Walking"
    ],
    "metadata": {}
->>>>>>> 4b361635
   },
   {
    "cell_type": "code",
    "execution_count": 1,
-<<<<<<< HEAD
-   "metadata": {},
-   "outputs": [],
-=======
->>>>>>> 4b361635
    "source": [
     "import gtdynamics as gtd\n",
     "from gtsam import Pose3, Point3\n",
@@ -60,11 +45,6 @@
   {
    "cell_type": "code",
    "execution_count": 2,
-<<<<<<< HEAD
-   "metadata": {},
-   "outputs": [],
-=======
->>>>>>> 4b361635
    "source": [
     "# Load the vision 60 quadruped by Ghost robotics: https://youtu.be/wrBNJKZKg10\n",
     "robot = gtd.CreateRobotFromFile(gtd.URDF_PATH + \"/vision60.urdf\");"
@@ -75,19 +55,6 @@
   {
    "cell_type": "code",
    "execution_count": 3,
-<<<<<<< HEAD
-   "metadata": {},
-   "outputs": [
-    {
-     "name": "stdout",
-     "output_type": "stream",
-     "text": [
-      "[(0, 'body'), (1, 'hip2'), (2, 'upper2'), (3, 'lower2'), (4, 'hip3'), (5, 'upper3'), (6, 'lower3'), (7, 'hip0'), (8, 'upper0'), (9, 'lower0'), (10, 'hip1'), (11, 'upper1'), (12, 'lower1')]\n"
-     ]
-    }
-   ],
-=======
->>>>>>> 4b361635
    "source": [
     "# Let's print\n",
     "link_names = [(link.id(), link.name()) for link in robot.links()]\n",
@@ -108,22 +75,6 @@
   {
    "cell_type": "code",
    "execution_count": 4,
-<<<<<<< HEAD
-   "metadata": {},
-   "outputs": [
-    {
-     "name": "stdout",
-     "output_type": "stream",
-     "text": [
-      "lower0 [ 0.14339896  0.1575     -0.15584766]\n",
-      "lower1 [-0.50660104  0.1575     -0.15584766]\n",
-      "lower2 [ 0.14339896 -0.1575     -0.15584766]\n",
-      "lower3 [-0.50660104 -0.1575     -0.15584766]\n"
-     ]
-    }
-   ],
-=======
->>>>>>> 4b361635
    "source": [
     "# Figure out which feet are front, back:\n",
     "for name in [\"lower0\",\"lower1\",\"lower2\",\"lower3\"]:\n",
@@ -146,19 +97,6 @@
   {
    "cell_type": "code",
    "execution_count": 5,
-<<<<<<< HEAD
-   "metadata": {},
-   "outputs": [
-    {
-     "name": "stdout",
-     "output_type": "stream",
-     "text": [
-      "[('LH', 12), ('LF', 9), ('RF', 3), ('RH', 6)]\n"
-     ]
-    }
-   ],
-=======
->>>>>>> 4b361635
    "source": [
     "mapping = {\n",
     "    \"LH\":robot.link(\"lower1\"),\n",
@@ -181,25 +119,7 @@
   },
   {
    "cell_type": "code",
-<<<<<<< HEAD
-   "execution_count": 6,
-   "metadata": {},
-   "outputs": [
-    {
-     "ename": "AttributeError",
-     "evalue": "module 'gtdynamics' has no attribute 'Phase'",
-     "output_type": "error",
-     "traceback": [
-      "\u001b[0;31m---------------------------------------------------------------------------\u001b[0m",
-      "\u001b[0;31mAttributeError\u001b[0m                            Traceback (most recent call last)",
-      "\u001b[0;32m<ipython-input-6-8ed474bc271e>\u001b[0m in \u001b[0;36m<module>\u001b[0;34m\u001b[0m\n\u001b[1;32m      1\u001b[0m \u001b[0;31m# Create walking phases\u001b[0m\u001b[0;34m\u001b[0m\u001b[0;34m\u001b[0m\u001b[0;34m\u001b[0m\u001b[0m\n\u001b[0;32m----> 2\u001b[0;31m \u001b[0mstationary\u001b[0m \u001b[0;34m=\u001b[0m \u001b[0mgtd\u001b[0m\u001b[0;34m.\u001b[0m\u001b[0mPhase\u001b[0m\u001b[0;34m(\u001b[0m\u001b[0mrobot\u001b[0m\u001b[0;34m,\u001b[0m \u001b[0;36m1\u001b[0m\u001b[0;34m)\u001b[0m\u001b[0;34m\u001b[0m\u001b[0;34m\u001b[0m\u001b[0m\n\u001b[0m\u001b[1;32m      3\u001b[0m \u001b[0mstationary\u001b[0m\u001b[0;34m.\u001b[0m\u001b[0maddContactPoint\u001b[0m\u001b[0;34m(\u001b[0m\u001b[0;34m\"lower0\"\u001b[0m\u001b[0;34m,\u001b[0m \u001b[0mPoint3\u001b[0m\u001b[0;34m(\u001b[0m\u001b[0;36m1\u001b[0m\u001b[0;34m,\u001b[0m \u001b[0;36m1\u001b[0m\u001b[0;34m,\u001b[0m \u001b[0;36m1\u001b[0m\u001b[0;34m)\u001b[0m\u001b[0;34m,\u001b[0m \u001b[0;36m0.0\u001b[0m\u001b[0;34m)\u001b[0m\u001b[0;34m;\u001b[0m\u001b[0;34m\u001b[0m\u001b[0;34m\u001b[0m\u001b[0m\n\u001b[1;32m      4\u001b[0m \u001b[0mprint\u001b[0m\u001b[0;34m(\u001b[0m\u001b[0mstationary\u001b[0m\u001b[0;34m)\u001b[0m\u001b[0;34m\u001b[0m\u001b[0;34m\u001b[0m\u001b[0m\n",
-      "\u001b[0;31mAttributeError\u001b[0m: module 'gtdynamics' has no attribute 'Phase'"
-     ]
-    }
-   ],
-=======
    "execution_count": 9,
->>>>>>> 4b361635
    "source": [
     "# Create walking phases\n",
     "stationary = gtd.Phase(1, [mapping[\"LF\"]], Point3(1, 1, 1));\n",
