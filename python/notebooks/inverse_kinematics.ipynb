--- conflicted
+++ resolved
@@ -79,11 +79,7 @@
    "outputs": [],
    "source": [
     "for goal in contact_goals:\n",
-<<<<<<< HEAD
     "    print(goal.link().name(), goal.predict(result,k=777))"
-=======
-    "    print(goal.link().name(), goal.satisfied(result,k=0,tol=1e-3))"
->>>>>>> 723fc9e5
    ]
   },
   {
@@ -95,7 +91,7 @@
     "# Inverse kinematics for a Phase\n",
     "phase = gtd.Phase(7)\n",
     "phase_kinematics = gtd.KinematicsPhase(robot)\n",
-    "result = phase_kinematics.inverse(phase, contact_goals)"
+    "    print(goal.link().name(), goal.satisfied(result,k=0,tol=1e-3))"
    ]
   },
   {
