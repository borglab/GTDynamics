--- conflicted
+++ resolved
@@ -10,11 +10,6 @@
   {
    "cell_type": "code",
    "execution_count": 1,
-<<<<<<< HEAD
-   "metadata": {},
-   "outputs": [],
-=======
->>>>>>> 4b361635
    "source": [
     "import numpy as np\n",
     "\n",
@@ -26,11 +21,6 @@
   {
    "cell_type": "code",
    "execution_count": 2,
-<<<<<<< HEAD
-   "metadata": {},
-   "outputs": [],
-=======
->>>>>>> 4b361635
    "source": [
     "from gtdynamics import Phase, WalkCycle, Trajectory\n",
     "\n",
@@ -47,11 +37,6 @@
   {
    "cell_type": "code",
    "execution_count": 3,
-<<<<<<< HEAD
-   "metadata": {},
-   "outputs": [],
-=======
->>>>>>> 4b361635
    "source": [
     "# Load Stephanie's spider robot.\n",
     "robot = gtd.CreateRobotFromFile(gtd.SDF_PATH + \"/spider_alt.sdf\", \"spider\")"
@@ -62,11 +47,6 @@
   {
    "cell_type": "code",
    "execution_count": 4,
-<<<<<<< HEAD
-   "metadata": {},
-   "outputs": [],
-=======
->>>>>>> 4b361635
    "source": [
     "# Noise models.\n",
     "sigma_dynamics = 1e-5    # std of dynamics constraints.\n",
@@ -85,11 +65,6 @@
   {
    "cell_type": "code",
    "execution_count": 5,
-<<<<<<< HEAD
-   "metadata": {},
-   "outputs": [],
-=======
->>>>>>> 4b361635
    "source": [
     "# Env parameters.\n",
     "gravity, mu = np.array([0, 0, -9.8]), 1.0\n",
@@ -102,13 +77,7 @@
   },
   {
    "cell_type": "code",
-<<<<<<< HEAD
-   "execution_count": 6,
-   "metadata": {},
-   "outputs": [],
-=======
    "execution_count": 8,
->>>>>>> 4b361635
    "source": [
     "# Create the trajectory, consisting of 3 walk cycles, each consisting of 4\n",
     "# phases: [stationary, odd, stationary, even].\n",
@@ -136,13 +105,7 @@
   },
   {
    "cell_type": "code",
-<<<<<<< HEAD
-   "execution_count": 7,
-   "metadata": {},
-   "outputs": [],
-=======
    "execution_count": 11,
->>>>>>> 4b361635
    "source": [
     "# Create multi-phase trajectory factor graph\n",
     "collocation = gtd.CollocationScheme.Euler\n",
@@ -159,13 +122,7 @@
   },
   {
    "cell_type": "code",
-<<<<<<< HEAD
-   "execution_count": 8,
-   "metadata": {},
-   "outputs": [],
-=======
    "execution_count": 12,
->>>>>>> 4b361635
    "source": [
     "# Get final time step.\n",
     "K = trajectory.getEndTimeStep(trajectory.numPhases() - 1)\n",
@@ -183,13 +140,7 @@
   },
   {
    "cell_type": "code",
-<<<<<<< HEAD
-   "execution_count": 9,
-   "metadata": {},
-   "outputs": [],
-=======
    "execution_count": 15,
->>>>>>> 4b361635
    "source": [
     "# Add link and joint boundary conditions to FG.\n",
     "trajectory.addBoundaryConditions(objectives, robot, dynamics_model_6,\n",
@@ -208,13 +159,7 @@
   },
   {
    "cell_type": "code",
-<<<<<<< HEAD
-   "execution_count": 10,
-   "metadata": {},
-   "outputs": [],
-=======
    "execution_count": 16,
->>>>>>> 4b361635
    "source": [
     "# Add prior on hip joint angles (spider specific)\n",
     "prior_model = Isotropic.Sigma(1, 1.85e-4)\n",
@@ -228,13 +173,7 @@
   },
   {
    "cell_type": "code",
-<<<<<<< HEAD
-   "execution_count": 11,
-   "metadata": {},
-   "outputs": [],
-=======
    "execution_count": 17,
->>>>>>> 4b361635
    "source": [
     "  # Add objectives to factor graph.\n",
     "  graph.push_back(objectives)"
@@ -244,13 +183,7 @@
   },
   {
    "cell_type": "code",
-<<<<<<< HEAD
-   "execution_count": 12,
-   "metadata": {},
-   "outputs": [],
-=======
    "execution_count": 19,
->>>>>>> 4b361635
    "source": [
     "# Initialize solution.\n",
     "gaussian_noise = 1e-5\n",
